repos:
    - repo: https://github.com/pre-commit/pre-commit-hooks
      rev: v0.9.4
      hooks:
          - id: trailing-whitespace
          - id: end-of-file-fixer
            exclude: ^\.activate\.sh$
          - id: check-yaml
          - id: debug-statements
            exclude: ^itests/environment.py$
          - id: name-tests-test
          - id: check-added-large-files
            exclude: ^(\.activate\.sh|.*clusterman_signals_acceptance\.tar\.gz)$
          - id: check-byte-order-marker
          - id: fix-encoding-pragma
            args: [--remove]
<<<<<<< HEAD
    - repo: https://github.com/pycqa/flake8
      rev: 5.0.4
      hooks:
          - id: flake8
            exclude: ^docs/.*
            args: [
                '--ignore=E121,E123,E126,E133,E203,E226,E231,E241,E242,E704,W503,W504,W505,W605'
            ]
=======
>>>>>>> 95985bb8
    - repo: https://github.com/asottile/reorder_python_imports
      rev: v0.3.5
      hooks:
          - id: reorder-python-imports
            args: [
                --remove-import, from __future__ import absolute_import,
                --remove-import, from __future__ import print_function,
                --remove-import, from __future__ import unicode_literals
            ]
    - repo: https://github.com/asottile/pyupgrade
      rev: v1.2.0
      hooks:
          - id: pyupgrade
            args: [--py3-plus]
    - repo: https://github.com/psf/black
      rev: 22.3.0
      hooks:
          - id: black
            args:
                - --target-version
                - py37
    - repo: https://github.com/PyCQA/flake8
      rev: 4.0.1
      hooks:
      -   id: flake8
          exclude: ^docs/.*
          args: [
              '--ignore=E121,E123,E126,E133,E203,E226,E231,E241,E242,E704,W503,W504,W505,W605'
          ]<|MERGE_RESOLUTION|>--- conflicted
+++ resolved
@@ -14,17 +14,6 @@
           - id: check-byte-order-marker
           - id: fix-encoding-pragma
             args: [--remove]
-<<<<<<< HEAD
-    - repo: https://github.com/pycqa/flake8
-      rev: 5.0.4
-      hooks:
-          - id: flake8
-            exclude: ^docs/.*
-            args: [
-                '--ignore=E121,E123,E126,E133,E203,E226,E231,E241,E242,E704,W503,W504,W505,W605'
-            ]
-=======
->>>>>>> 95985bb8
     - repo: https://github.com/asottile/reorder_python_imports
       rev: v0.3.5
       hooks:
