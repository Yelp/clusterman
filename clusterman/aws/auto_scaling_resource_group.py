# Copyright 2019 Yelp Inc.
#
# Licensed under the Apache License, Version 2.0 (the "License");
# you may not use this file except in compliance with the License.
# You may obtain a copy of the License at
#
#     http://www.apache.org/licenses/LICENSE-2.0
#
# Unless required by applicable law or agreed to in writing, software
# distributed under the License is distributed on an "AS IS" BASIS,
# WITHOUT WARRANTIES OR CONDITIONS OF ANY KIND, either express or implied.
# See the License for the specific language governing permissions and
# limitations under the License.
import pprint
<<<<<<< HEAD
from typing import Any
from typing import Collection
from typing import Dict
=======
from typing import Iterable
from typing import List
>>>>>>> 2f7fd495
from typing import Mapping
from typing import Optional
from typing import Sequence
from typing import Tuple

import colorlog

from clusterman.aws.aws_resource_group import AWSResourceGroup
from clusterman.aws.client import autoscaling
from clusterman.aws.client import ec2
from clusterman.aws.markets import InstanceMarket
<<<<<<< HEAD
=======
from clusterman.aws.response_types import AutoScalingGroupConfig
from clusterman.aws.response_types import InstanceOverrideConfig
from clusterman.aws.response_types import LaunchTemplateConfig
from clusterman.exceptions import NoLaunchTemplateConfiguredError
from clusterman.interfaces.types import AgentMetadata
from clusterman.interfaces.types import ClusterNodeMetadata
from clusterman.interfaces.types import InstanceMetadata
>>>>>>> 2f7fd495
from clusterman.util import ClustermanResources

_BATCH_MODIFY_SIZE = 200
CLUSTERMAN_STALE_TAG = 'clusterman:is_stale'

logger = colorlog.getLogger(__name__)


class AutoScalingResourceGroup(AWSResourceGroup):
    """
    Wrapper for AWS Auto Scaling Groups (ASGs)

    .. note:: ASGs track their size in terms of number of instances, meaning that two
    ASGs with different instance types can have the same capacity but very
    different quantities of resources.

    .. note:: Clusterman controls which instances to terminate in the event of scale
    in. As a result, ASGs must be set to protect instances from scale in, and
    AutoScalingResourceGroup will assume that instances are indeed protected.
    """

    def __init__(self, group_id: str) -> None:
        super().__init__(group_id)

        # Resource Groups are reloaded on every autoscaling run, so we just query
        # AWS data once and store them so we don't run into AWS request limits
        self._group_config = self._get_auto_scaling_group_config()
        self._launch_template_config, self._launch_template_overrides = self._get_launch_template_and_overrides()
        self._stale_instance_ids = self._get_stale_instance_ids()

    # def market_weight(self, market: InstanceMarket) -> ClustermanResources:
    #     """ Returns the weight of a given market

    #     ASGs can be defined with different instance weights. If we can find
    #     the weight for a given instance type, we return it. Otherwise we
    #     default to 1.

    #     :param market: The market for which we want the weight for
    #     :returns: The weight of a given market
    #     """
    #     if market.az in self._group_config['AvailabilityZones']:
    #         for instance in self._group_config.get('Instances', []):
    #             if market.instance == instance.get('InstanceType'):
    #                 return int(instance.get('WeightedCapacity', '1'))
    #         return 1
    #     else:
    #         return 0

    def mark_stale(self, dry_run: bool) -> None:
        for i in range(0, len(self.instance_ids), _BATCH_MODIFY_SIZE):
            inst_list = self.instance_ids[i:i + _BATCH_MODIFY_SIZE]
            logger.info(f'Setting staleness tags for {inst_list}')
            if dry_run:
                continue

            ec2.create_tags(
                Resources=inst_list,
                Tags=[{
                    'Key': CLUSTERMAN_STALE_TAG,
                    'Value': 'True',
                }],
            )

    def modify_target_capacity(
        self,
        actions: Collection[ClustermanResources],
        *,
        dry_run: bool = False,
        honor_cooldown: bool = False,
    ) -> None:
        """ Modify the desired capacity for the ASG.

        :param actions: A collection of ClustermanResources vectors, representing the way in which to scale up or down.
                        ClustermanResources objects with positive values represent scale-up events, whereas
                        ClustermanResources objects with negative values represent scale-down events.
                        Currently, this method simply converts these actions to corresponding weights and sums them --
                        AWS will likely end up launching instances that are different than those specified in actions.

        :param dry_run: Boolean indicating whether or not to take action or just
            log
        :param honor_cooldown: Boolean for whether or not to wait for a period
            of time (cooldown, set in ASG config) after the previous scaling
            activity has completed before initiating this one. Defaults to False,
            which is the AWS default for manual scaling activities.
        """
        # We pretend like stale instances aren't in the ASG, but actually they are so
        # we have to double-count them in the target capacity computation
        target_capacity = self._stale_capacity + sum((self.resources_to_weight(a) for a in actions), self.target_capacity_weight)

        # Round target_cpacity to min or max if necessary
        if target_capacity > self.max_capacity_weight:
            logger.warning(
                f'New target_capacity={target_capacity} exceeds ASG MaxSize={self.max_capacity_weight}, '
                'setting to max instead'
            )
            target_capacity = self.max_capacity_weight
        elif target_capacity < self.min_capacity_weight:
            logger.warning(
                f'New target_capacity={target_capacity} falls below ASG MinSize={self.min_capacity_weight}, '
                'setting to min instead'
            )
            target_capacity = self.min_capacity_weight

        kwargs = dict(
            AutoScalingGroupName=self.group_id,
            DesiredCapacity=int(target_capacity),
            HonorCooldown=honor_cooldown,
        )
        logger.info(
            'Setting target capacity for ASG with arguments:\n'
            f'{pprint.pformat(kwargs)}'
        )
        if dry_run:
            return

        autoscaling.set_desired_capacity(**kwargs)

<<<<<<< HEAD
    @property
    def min_capacity_weight(self) -> int:
        return self._group_config['MinSize']

    @property
    def max_capacity_weight(self) -> int:
        return self._group_config['MaxSize']
=======
    def scale_up_options(self) -> Iterable[ClusterNodeMetadata]:
        if not self._launch_template_config:
            raise NoLaunchTemplateConfiguredError(
                f'ASG {self.id} has no launch template associated with it; unable to generate scaling options',
            )

        # Either there is a list of LaunchTemplate overrides, or this ASG uses a single instance type
        options: List[ClusterNodeMetadata] = []
        for override in self._launch_template_overrides:
            options.extend(self._get_options_for_instance_type(
                override['InstanceType'],
                float(override['WeightedCapacity']),
            ))

        # If no overrides were specified, we just use the "default" instance type here
        if not options:
            options.extend(self._get_options_for_instance_type(
                self._launch_template_config['LaunchTemplateData']['InstanceType'],
            ))

        return options

    def scale_down_options(self) -> Iterable[ClusterNodeMetadata]:
        """ Generate each of the options for scaling down this resource group, i.e. the list of instance types currently
        running in this resource group.
        """
        raise NotImplementedError()

    def _get_auto_scaling_group_config(self) -> AutoScalingGroupConfig:
        response = autoscaling.describe_auto_scaling_groups(
            AutoScalingGroupNames=[self.group_id],
        )
        return response['AutoScalingGroups'][0]

    def _get_launch_template_and_overrides(self) -> Tuple[Optional[LaunchTemplateConfig], List[InstanceOverrideConfig]]:
        if 'LaunchTemplate' in self._group_config:
            template = self._group_config['LaunchTemplate']
            overrides: List[InstanceOverrideConfig] = []
        elif 'MixedInstancesPolicy' in self._group_config:
            policy = self._group_config['MixedInstancesPolicy']
            template = policy['LaunchTemplate']['LaunchTemplateSpecification']
            overrides = policy['LaunchTemplate']['Overrides']
        else:
            logger.warn(f'ASG {self.id} is not using LaunchTemplates, it will be unable to do smart scheduling')
            return None, []

        launch_template_name = template['LaunchTemplateName']
        launch_template_version = template['Version']
>>>>>>> 2f7fd495

        response = ec2.describe_launch_template_versions(
            LaunchTemplateName=launch_template_name,
            Versions=[launch_template_version],
        )
        return response['LaunchTemplateVersions'][0], overrides

    def _get_stale_instance_ids(self) -> List[str]:
        response = ec2.describe_tags(
            Filters=[
                {
                    'Name': 'key',
                    'Values': [CLUSTERMAN_STALE_TAG],
                },
                {
                    'Name': 'value',
                    'Values': ['True'],
                },
            ]
        )
        return [item['ResourceId'] for item in response.get('Tags', []) if item['ResourceId'] in self.instance_ids]

    def _get_options_for_instance_type(
        self,
        instance_type: str,
        weight: Optional[float] = None,
    ) -> List[ClusterNodeMetadata]:
        """ Generate a list of possible ClusterNode types that could be added to this ASG,
        given a particular instance type """

        options = []
        az_options = self._group_config['AvailabilityZones']
        for az in az_options:
            instance_market = InstanceMarket(instance_type, az)
            weight = weight or self.market_weight(instance_market)
            options.append(ClusterNodeMetadata(
                agent=AgentMetadata(total_resources=ClustermanResources.from_instance_type(instance_type)),
                instance=InstanceMetadata(market=instance_market, weight=weight),
            ))
        return options

    @property
    def min_capacity(self) -> int:
        return self._group_config['MinSize']

    @property
    def max_capacity(self) -> int:
        return self._group_config['MaxSize']

    @property
    def instance_ids(self) -> Sequence[str]:
        return [
            inst['InstanceId']
            for inst in self._group_config.get('Instances', [])
            if inst is not None
        ]

    @property
    def stale_instance_ids(self) -> Sequence[str]:
        return self._stale_instance_ids

    @property
    def fulfilled_capacity(self) -> float:
        return sum(
            [
                int(instance.get('WeightedCapacity', '1'))
                for instance in self._group_config.get('Instances', [])
            ]
        )

    @property
    def status(self) -> str:
        """ The status of the ASG

        If all the instances are stale, then the ASG is 'stale'; otherwise, if only some instances
        are stale, it is 'rolling', and otherwise it is 'active'.
        """
        if len(self.stale_instance_ids) > 0:
            return 'rolling'
        else:
            return 'active'

    @property
    def is_stale(self) -> bool:
        """ Whether or not the ASG is stale

        An ASG is never stale; even if all the instances in it are stale, that means we still
        want Clusterman to track the existence of this specific ASG and replace the instances in it.
        Staleness by definition means the resource group should go away after we clean it up.
        """
        return False

    @property
    def target_capacity_weight(self) -> float:
        # We pretend like stale instances aren't in the ASG, but actually they are so
        # we have to remove them manually from the existing target capacity
        return self._group_config['DesiredCapacity'] - self._stale_capacity

    @classmethod
    def _get_resource_group_tags(cls) -> Mapping[str, Mapping[str, str]]:
        """ Retrieves the tags for each ASG """
        asg_id_to_tags = {}
        for page in autoscaling.get_paginator('describe_auto_scaling_groups').paginate():
            for asg in page['AutoScalingGroups']:
                tags_dict = {tag['Key']: tag['Value'] for tag in asg['Tags']}
                asg_id_to_tags[asg['AutoScalingGroupName']] = tags_dict
        return asg_id_to_tags

    @property
    def _stale_capacity(self) -> float:
        return sum(
            [int(instance.get('WeightedCapacity', '1'))
             for instance in self._group_config.get('Instances', [])
             if instance['InstanceId'] in self.stale_instance_ids]
        )<|MERGE_RESOLUTION|>--- conflicted
+++ resolved
@@ -12,14 +12,8 @@
 # See the License for the specific language governing permissions and
 # limitations under the License.
 import pprint
-<<<<<<< HEAD
-from typing import Any
-from typing import Collection
-from typing import Dict
-=======
 from typing import Iterable
 from typing import List
->>>>>>> 2f7fd495
 from typing import Mapping
 from typing import Optional
 from typing import Sequence
@@ -31,16 +25,14 @@
 from clusterman.aws.client import autoscaling
 from clusterman.aws.client import ec2
 from clusterman.aws.markets import InstanceMarket
-<<<<<<< HEAD
-=======
 from clusterman.aws.response_types import AutoScalingGroupConfig
 from clusterman.aws.response_types import InstanceOverrideConfig
 from clusterman.aws.response_types import LaunchTemplateConfig
 from clusterman.exceptions import NoLaunchTemplateConfiguredError
+from clusterman.interfaces.resource_group import ResourceGroupActions
 from clusterman.interfaces.types import AgentMetadata
 from clusterman.interfaces.types import ClusterNodeMetadata
 from clusterman.interfaces.types import InstanceMetadata
->>>>>>> 2f7fd495
 from clusterman.util import ClustermanResources
 
 _BATCH_MODIFY_SIZE = 200
@@ -71,23 +63,23 @@
         self._launch_template_config, self._launch_template_overrides = self._get_launch_template_and_overrides()
         self._stale_instance_ids = self._get_stale_instance_ids()
 
-    # def market_weight(self, market: InstanceMarket) -> ClustermanResources:
-    #     """ Returns the weight of a given market
-
-    #     ASGs can be defined with different instance weights. If we can find
-    #     the weight for a given instance type, we return it. Otherwise we
-    #     default to 1.
-
-    #     :param market: The market for which we want the weight for
-    #     :returns: The weight of a given market
-    #     """
-    #     if market.az in self._group_config['AvailabilityZones']:
-    #         for instance in self._group_config.get('Instances', []):
-    #             if market.instance == instance.get('InstanceType'):
-    #                 return int(instance.get('WeightedCapacity', '1'))
-    #         return 1
-    #     else:
-    #         return 0
+    def market_weight(self, market: InstanceMarket) -> float:
+        """ Returns the weight of a given market
+
+        ASGs can be defined with different instance weights. If we can find
+        the weight for a given instance type, we return it. Otherwise we
+        default to 1.
+
+        :param market: The market for which we want the weight for
+        :returns: The weight of a given market
+        """
+        if market.az in self._group_config['AvailabilityZones']:
+            for instance in self._group_config.get('Instances', []):
+                if market.instance == instance.get('InstanceType'):
+                    return int(instance.get('WeightedCapacity', '1'))
+            return 1
+        else:
+            return 0
 
     def mark_stale(self, dry_run: bool) -> None:
         for i in range(0, len(self.instance_ids), _BATCH_MODIFY_SIZE):
@@ -106,7 +98,7 @@
 
     def modify_target_capacity(
         self,
-        actions: Collection[ClustermanResources],
+        actions: ResourceGroupActions,
         *,
         dry_run: bool = False,
         honor_cooldown: bool = False,
@@ -128,7 +120,10 @@
         """
         # We pretend like stale instances aren't in the ASG, but actually they are so
         # we have to double-count them in the target capacity computation
-        target_capacity = self._stale_capacity + sum((self.resources_to_weight(a) for a in actions), self.target_capacity_weight)
+
+        target_capacity = self.target_capacity_weight
+        target_capacity += sum(self.market_weight(cnm.instance.market) for cnm in actions.to_launch)
+        target_capacity -= sum(self.market_weight(cnm.instance.market) for cnm in actions.to_terminate)
 
         # Round target_cpacity to min or max if necessary
         if target_capacity > self.max_capacity_weight:
@@ -158,7 +153,6 @@
 
         autoscaling.set_desired_capacity(**kwargs)
 
-<<<<<<< HEAD
     @property
     def min_capacity_weight(self) -> int:
         return self._group_config['MinSize']
@@ -166,13 +160,12 @@
     @property
     def max_capacity_weight(self) -> int:
         return self._group_config['MaxSize']
-=======
+
     def scale_up_options(self) -> Iterable[ClusterNodeMetadata]:
         if not self._launch_template_config:
             raise NoLaunchTemplateConfiguredError(
                 f'ASG {self.id} has no launch template associated with it; unable to generate scaling options',
             )
-
         # Either there is a list of LaunchTemplate overrides, or this ASG uses a single instance type
         options: List[ClusterNodeMetadata] = []
         for override in self._launch_template_overrides:
@@ -188,12 +181,6 @@
             ))
 
         return options
-
-    def scale_down_options(self) -> Iterable[ClusterNodeMetadata]:
-        """ Generate each of the options for scaling down this resource group, i.e. the list of instance types currently
-        running in this resource group.
-        """
-        raise NotImplementedError()
 
     def _get_auto_scaling_group_config(self) -> AutoScalingGroupConfig:
         response = autoscaling.describe_auto_scaling_groups(
@@ -215,7 +202,6 @@
 
         launch_template_name = template['LaunchTemplateName']
         launch_template_version = template['Version']
->>>>>>> 2f7fd495
 
         response = ec2.describe_launch_template_versions(
             LaunchTemplateName=launch_template_name,
@@ -253,17 +239,9 @@
             weight = weight or self.market_weight(instance_market)
             options.append(ClusterNodeMetadata(
                 agent=AgentMetadata(total_resources=ClustermanResources.from_instance_type(instance_type)),
-                instance=InstanceMetadata(market=instance_market, weight=weight),
+                instance=InstanceMetadata(market=instance_market),
             ))
         return options
-
-    @property
-    def min_capacity(self) -> int:
-        return self._group_config['MinSize']
-
-    @property
-    def max_capacity(self) -> int:
-        return self._group_config['MaxSize']
 
     @property
     def instance_ids(self) -> Sequence[str]:
@@ -278,12 +256,13 @@
         return self._stale_instance_ids
 
     @property
-    def fulfilled_capacity(self) -> float:
+    def fulfilled_capacity(self) -> ClustermanResources:
         return sum(
             [
-                int(instance.get('WeightedCapacity', '1'))
+                self.get_instance_resources(instance)
                 for instance in self._group_config.get('Instances', [])
-            ]
+            ],
+            ClustermanResources(),
         )
 
     @property
