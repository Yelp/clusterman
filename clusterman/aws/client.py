--- conflicted
+++ resolved
@@ -86,45 +86,10 @@
     client = 'dynamodb'
 
 
-<<<<<<< HEAD
-=======
 class autoscaling(metaclass=_BotoForwarder):
     client = 'autoscaling'
 
 
-def get_latest_ami(ami_type):
-    filters = [{
-        'Name': 'name',
-        'Values': [f'{ami_type}*']
-    }, {
-        'Name': 'state',
-        'Values': ['available']
-    }
-    ]
-
-    try:
-        response = ec2.describe_images(Filters=filters)
-    except Exception as e:
-        logger.warning(f'Describe images call failed with {str(e)}')
-        raise e
-
-    if len(response['Images']) == 0:
-        logger.warning(f'Could not find any images matching the constraints.')
-        return
-
-    latest = None
-    for image in response['Images']:
-        if not latest:
-            latest = image
-            continue
-
-        if arrow.get(image['CreationDate']) > arrow.get(latest['CreationDate']):
-            latest = image
-
-    return latest['ImageId']
-
-
->>>>>>> 18972d18
 def ec2_describe_instances(instance_ids: Sequence[str]) -> List[InstanceDict]:
     if instance_ids is None or len(instance_ids) == 0:
         return []
