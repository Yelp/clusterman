--- conflicted
+++ resolved
@@ -1,10 +1,8 @@
 from collections import namedtuple
 
-<<<<<<< HEAD
 import staticconf
-=======
+
 from clusterman.aws.client import ec2
->>>>>>> 6a654f34
 
 InstanceResources = namedtuple('InstanceResources', ['cpu', 'mem', 'disk'])
 PRIVATE_AWS_CONFIG = 'private-aws-config'
