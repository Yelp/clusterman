--- conflicted
+++ resolved
@@ -12,11 +12,8 @@
 # See the License for the specific language governing permissions and
 # limitations under the License.
 from typing import Any
-<<<<<<< HEAD
-from typing import Collection
+from typing import cast
 from typing import Dict
-=======
->>>>>>> 2f7fd495
 from typing import Iterable
 from typing import Mapping
 from typing import Sequence
@@ -30,19 +27,18 @@
 from clusterman.aws import CACHE_TTL_SECONDS
 from clusterman.aws.aws_resource_group import AWSResourceGroup
 from clusterman.aws.client import ec2
-from clusterman.aws.client import ec2_describe_instances
 from clusterman.aws.client import LaunchSpecificationDict
 from clusterman.aws.client import s3
 from clusterman.aws.markets import get_instance_market
 from clusterman.aws.markets import get_market_resources
 from clusterman.aws.markets import InstanceMarket
 from clusterman.exceptions import ResourceGroupError
-<<<<<<< HEAD
+from clusterman.interfaces.resource_group import ResourceGroupActions
+from clusterman.interfaces.types import AgentMetadata
+from clusterman.interfaces.types import ClusterNodeMetadata
+from clusterman.interfaces.types import InstanceMetadata
 from clusterman.util import ClustermanResources
 
-=======
-from clusterman.interfaces.types import ClusterNodeMetadata
->>>>>>> 2f7fd495
 
 logger = colorlog.getLogger(__name__)
 _CANCELLED_STATES = ('cancelled', 'cancelled_terminating')
@@ -71,14 +67,13 @@
 
         # Can't change WeightedCapacity of SFRs, so cache them here for frequent access
         self._market_weights = self._generate_market_weights()
-        self._resources_for_instance_cache: Dict[str, ClustermanResources] = {}
-
-    def market_weight(self, market: InstanceMarket) -> ClustermanResources:
+
+    def market_weight(self, market: InstanceMarket) -> float:
         return self._market_weights[market]
 
     def modify_target_capacity(
         self,
-        actions: Collection[ClustermanResources],
+        actions: ResourceGroupActions,
         *,
         dry_run: bool = False,
     ) -> None:
@@ -88,9 +83,14 @@
         if self.is_stale:
             logger.info(f'Not modifying spot fleet request since it is in state {self.status}')
             return
+
+        target_capacity = self.target_capacity_weight
+        target_capacity += sum(self.market_weight(cnm.instance.market) for cnm in actions.to_launch)
+        target_capacity -= sum(self.market_weight(cnm.instance.market) for cnm in actions.to_terminate)
+
         kwargs = {
             'SpotFleetRequestId': self.group_id,
-            'TargetCapacity': sum((self.resources_to_weight(a) for a in actions), self.target_capacity_weight),
+            'TargetCapacity': target_capacity,
             'ExcessCapacityTerminationPolicy': 'NoTermination',
         }
         logger.info(f'Modifying spot fleet request with arguments: {kwargs}')
@@ -134,6 +134,7 @@
 
     @property
     def fulfilled_capacity(self) -> ClustermanResources:
+        # TODO: determine whether all of self._instances count as "fulfilled".
         return sum(
             self.get_resources_for_instances(instance['InstanceId'] for instance in self._instances).values(),
             ClustermanResources(),
@@ -144,21 +145,10 @@
         return self._configuration['SpotFleetRequestConfig']['FulfilledCapacity']
 
     def get_resources_for_instances(self, instance_ids: Iterable[str]) -> Dict[str, ClustermanResources]:
-        to_fetch = []
-        ret = {}
-        for instance_id in instance_ids:
-            try:
-                ret[instance_id] = self._resources_for_instance_cache[instance_id]
-            except KeyError:
-                to_fetch.append(instance_id)
-                pass
-
-        if to_fetch:
-            fetched = {i['InstanceId']: self.resources_for_instance(i) for i in ec2_describe_instances(to_fetch)}
-            self._resources_for_instance_cache.update(fetched)
-            ret.update(fetched)
-
-        return ret
+        return {
+            iid: self.get_instance_resources(inst)
+            for iid, inst in self.cached_describe_instances(instance_ids).items()
+        }
 
     @property
     def status(self) -> str:
@@ -173,9 +163,9 @@
                 return True
             raise e
 
-    def _generate_market_weights(self) -> Mapping[InstanceMarket, ClustermanResources]:
+    def _generate_market_weights(self) -> Mapping[InstanceMarket, float]:
         return {
-            get_instance_market(spec): self._resources_for_spec(spec)
+            get_instance_market(spec): cast(float, spec['WeightedCapacity'])
             for spec in self._configuration['SpotFleetRequestConfig']['LaunchSpecifications']
         }
 
@@ -273,35 +263,21 @@
             sfr_id_to_tags[sfr_config['SpotFleetRequestId']] = tags_dict
         return sfr_id_to_tags
 
-<<<<<<< HEAD
-    def scale_up_options(self) -> Iterable[ClustermanResources]:
-=======
+    def _node_metadata_for_spec(self, spec: LaunchSpecificationDict) -> ClusterNodeMetadata:
+        return ClusterNodeMetadata(
+            agent=AgentMetadata(total_resources=ClustermanResources.from_instance_type(spec['InstanceType'])),
+            instance=InstanceMetadata(market=get_instance_market(spec)),
+        )
+
     def scale_up_options(self) -> Iterable[ClusterNodeMetadata]:
->>>>>>> 2f7fd495
         """ Generate each of the options for scaling up this resource group. For a spot fleet, this would be one
         ClustermanResources for each instance type. For a non-spot ASG, this would be a single ClustermanResources that
         represents the instance type the ASG is configured to run.
         """
-<<<<<<< HEAD
         return (
-            self._resources_for_spec(spec)
+            self._node_metadata_for_spec(spec)
             for spec in self._configuration['SpotFleetRequestConfig']['LaunchSpecifications']
         )
-
-    def scale_down_options(self) -> Iterable[ClustermanResources]:
-        """ Generate each of the options for scaling down this resource group, i.e. the list of instance types currently
-        running in this resource group.
-        """
-        return self.get_resources_for_instances(instance['InstanceId'] for instance in self._instances).values()
-=======
-        raise NotImplementedError()
-
-    def scale_down_options(self) -> Iterable[ClusterNodeMetadata]:
-        """ Generate each of the options for scaling down this resource group, i.e. the list of instance types currently
-        running in this resource group.
-        """
-        raise NotImplementedError()
->>>>>>> 2f7fd495
 
 
 def load_spot_fleets_from_s3(bucket: str, prefix: str, pool: str = None) -> Mapping[str, SpotFleetResourceGroup]:
