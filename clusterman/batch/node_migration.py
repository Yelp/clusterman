--- conflicted
+++ resolved
@@ -158,15 +158,9 @@
             routine=event_migration_worker,
             migration_event=event,
             worker_setup=worker_setup,
-<<<<<<< HEAD
-        )
-        self.mark_event(event, MigrationStatus.INPROGRESS)
-        self.events_in_progress.add(event)
-=======
         ):
             self.mark_event(event, MigrationStatus.INPROGRESS)
             self.events_in_progress.add(event)
->>>>>>> b556fdef
 
     def spawn_uptime_worker(self, pool: str, uptime: Union[int, str]):
         """Start process monitoring pool node uptime, and recycling nodes accordingly
