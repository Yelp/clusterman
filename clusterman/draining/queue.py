# Copyright 2019 Yelp Inc.
#
# Licensed under the Apache License, Version 2.0 (the "License");
# you may not use this file except in compliance with the License.
# You may obtain a copy of the License at
#
#     http://www.apache.org/licenses/LICENSE-2.0
#
# Unless required by applicable law or agreed to in writing, software
# distributed under the License is distributed on an "AS IS" BASIS,
# WITHOUT WARRANTIES OR CONDITIONS OF ANY KIND, either express or implied.
# See the License for the specific language governing permissions and
# limitations under the License.
import argparse
import enum
import json
import socket
import time
from typing import Callable
from typing import Dict
from typing import NamedTuple
from typing import Optional
from typing import Sequence
from typing import Set
from typing import Type

import arrow
import colorlog
import staticconf
from botocore.exceptions import ClientError

from clusterman.args import add_cluster_arg
from clusterman.args import subparser
from clusterman.aws.auto_scaling_resource_group import AutoScalingResourceGroup
from clusterman.aws.aws_resource_group import AWSResourceGroup
from clusterman.aws.client import ec2_describe_instances
from clusterman.aws.client import sqs
from clusterman.aws.spot_fleet_resource_group import SpotFleetResourceGroup
from clusterman.aws.util import RESOURCE_GROUPS
from clusterman.aws.util import RESOURCE_GROUPS_REV
from clusterman.config import load_cluster_pool_config
from clusterman.config import POOL_NAMESPACE
from clusterman.config import setup_config
from clusterman.draining.kubernetes import drain as k8s_drain
from clusterman.draining.kubernetes import uncordon as k8s_uncordon
from clusterman.draining.mesos import down
from clusterman.draining.mesos import drain as mesos_drain
from clusterman.draining.mesos import operator_api
from clusterman.draining.mesos import up
from clusterman.interfaces.types import InstanceMetadata
from clusterman.kubernetes.kubernetes_cluster_connector import KubernetesClusterConnector
from clusterman.util import get_pool_name_list


logger = colorlog.getLogger(__name__)
DRAIN_CACHE_SECONDS = 1800
DEFAULT_FORCE_TERMINATION = False
DEFAULT_DRAIN_REPROCESSING_DELAY_SECONDS = 15
DEFAULT_DRAINING_TIME_THRESHOLD_SECONDS = 1800
EC2_FLEET_KEYS = {
    "aws:ec2spot:fleet-request-id",
    "aws:ec2:fleet-id",
}


class TerminationReason(enum.Enum):
    SCALING_DOWN = "scaling down"
    SPOT_INTERRUPTION = "spot interruption"


class Host(NamedTuple):
    instance_id: str
    hostname: str
    group_id: str
    ip: str
    sender: str
    receipt_handle: str
    agent_id: str = ""
    pool: str = ""
    termination_reason: TerminationReason = TerminationReason.SCALING_DOWN
    draining_start_time: str = arrow.now().for_json()
    scheduler: str = "mesos"


class DrainingClient:
    def __init__(self, cluster_name: str) -> None:
        self.client = sqs
        self.cluster = cluster_name
        self.drain_reprocessing_delay_seconds = staticconf.read_int(
            "drain_reprocessing_delay_seconds",
            default=DEFAULT_DRAIN_REPROCESSING_DELAY_SECONDS,
        )
        self.drain_queue_url = staticconf.read_string(f"clusters.{cluster_name}.drain_queue_url")
        self.termination_queue_url = staticconf.read_string(f"clusters.{cluster_name}.termination_queue_url")
        self.draining_host_ttl_cache: Dict[str, arrow.Arrow] = {}
        self.warning_queue_url = staticconf.read_string(
            f"clusters.{cluster_name}.warning_queue_url",
            default=None,
        )

    def submit_instance_for_draining(
        self,
        instance: InstanceMetadata,
        sender: Type[AWSResourceGroup],
        scheduler: str,
        pool: str,
        agent_id: str,
        draining_start_time: arrow.Arrow,
    ) -> None:
        return self.client.send_message(
            QueueUrl=self.drain_queue_url,
            MessageAttributes={
                "Sender": {
                    "DataType": "String",
                    "StringValue": RESOURCE_GROUPS_REV[sender],
                },
            },
            MessageBody=json.dumps(
                {
                    "agent_id": agent_id,
                    "draining_start_time": draining_start_time.for_json(),
                    "group_id": instance.group_id,
                    "hostname": instance.hostname,
                    "instance_id": instance.instance_id,
                    "ip": instance.ip_address,
                    "pool": pool,
                    "scheduler": scheduler,
                }
            ),
        )

    def submit_host_for_draining(self, host: Host, delay: Optional[int] = 0) -> None:
        return self.client.send_message(
            QueueUrl=self.drain_queue_url,
            DelaySeconds=delay,
            MessageAttributes={
                "Sender": {
                    "DataType": "String",
                    "StringValue": host.sender,
                },
            },
            MessageBody=json.dumps(
                {
                    "agent_id": host.agent_id,
                    "draining_start_time": host.draining_start_time,
                    "group_id": host.group_id,
                    "hostname": host.hostname,
                    "instance_id": host.instance_id,
                    "ip": host.ip,
                    "pool": host.pool,
                    "scheduler": host.scheduler,
                }
            ),
        )

    def submit_host_for_termination(self, host: Host, delay: Optional[int] = None) -> None:
        delay_seconds = (
            delay
            if delay is not None
            else staticconf.read_int(f"drain_termination_timeout_seconds.{host.sender}", default=90)
        )
        logger.info(f"Delaying terminating {host.instance_id} for {delay_seconds} seconds")
        return self.client.send_message(
            QueueUrl=self.termination_queue_url,
            DelaySeconds=delay_seconds,
            MessageAttributes={
                "Sender": {
                    "DataType": "String",
                    "StringValue": host.sender,
                },
            },
            MessageBody=json.dumps(
                {
                    "agent_id": host.agent_id,
                    "draining_start_time": host.draining_start_time,
                    "group_id": host.group_id,
                    "hostname": host.hostname,
                    "instance_id": host.instance_id,
                    "ip": host.ip,
                    "pool": host.pool,
                    "scheduler": host.scheduler,
                }
            ),
        )

    def get_host_to_drain(self) -> Optional[Host]:
        messages = self.client.receive_message(
            QueueUrl=self.drain_queue_url,
            MessageAttributeNames=["Sender"],
            MaxNumberOfMessages=1,
        ).get("Messages", [])
        if messages:
            host_data = json.loads(messages[0]["Body"])
            return Host(
                sender=messages[0]["MessageAttributes"]["Sender"]["StringValue"],
                receipt_handle=messages[0]["ReceiptHandle"],
                **host_data,
            )
        return None

    def get_warned_host(self) -> Optional[Host]:
        if self.warning_queue_url is None:
            return None
        messages = self.client.receive_message(
            QueueUrl=self.warning_queue_url,
            MessageAttributeNames=["Sender"],
            MaxNumberOfMessages=1,
        ).get("Messages", [])
        if messages:
            event_data = json.loads(messages[0]["Body"])
            host = host_from_instance_id(
                sender=RESOURCE_GROUPS_REV[SpotFleetResourceGroup],
                receipt_handle=messages[0]["ReceiptHandle"],
                instance_id=event_data["detail"]["instance-id"],
            )
            # if we couldn't derive the host data from the instance id
            # then we just delete the message so we don't get stuck
            # worse case AWS will just terminate the box for us...
            if not host:
                logger.warning(
                    "Couldn't derive host data from instance id {} skipping".format(event_data["detail"]["instance-id"])
                )
                self.client.delete_message(
                    QueueUrl=self.warning_queue_url,
                    ReceiptHandle=messages[0]["ReceiptHandle"],
                )
            else:
                return host
        return None

    def get_host_to_terminate(self) -> Optional[Host]:
        messages = self.client.receive_message(
            QueueUrl=self.termination_queue_url,
            MessageAttributeNames=["Sender"],
            MaxNumberOfMessages=1,
        ).get("Messages", [])
        if messages:
            host_data = json.loads(messages[0]["Body"])
            return Host(
                sender=messages[0]["MessageAttributes"]["Sender"]["StringValue"],
                receipt_handle=messages[0]["ReceiptHandle"],
                **host_data,
            )
        return None

    def delete_drain_messages(self, hosts: Sequence[Host]) -> None:
        for host in hosts:
            self.client.delete_message(
                QueueUrl=self.drain_queue_url,
                ReceiptHandle=host.receipt_handle,
            )

    def delete_terminate_messages(self, hosts: Sequence[Host]) -> None:
        for host in hosts:
            self.client.delete_message(
                QueueUrl=self.termination_queue_url,
                ReceiptHandle=host.receipt_handle,
            )

    def delete_warning_messages(self, hosts: Sequence[Host]) -> None:
        if self.warning_queue_url is None:
            return
        for host in hosts:
            self.client.delete_message(
                QueueUrl=self.warning_queue_url,
                ReceiptHandle=host.receipt_handle,
            )

    def process_termination_queue(
        self,
        mesos_operator_client: Optional[Callable[..., Callable[[str], Callable[..., None]]]],
        kube_operator_client: Optional[KubernetesClusterConnector],
    ) -> None:
        host_to_terminate = self.get_host_to_terminate()
        if host_to_terminate:
            # as for draining if it has a hostname we should down + up around the termination
            if host_to_terminate.scheduler == "mesos":
                logger.info(f"Mesos hosts to down+terminate+up: {host_to_terminate}")
                hostname_ip = f"{host_to_terminate.hostname}|{host_to_terminate.ip}"
                try:
                    down(mesos_operator_client, [hostname_ip])
                except Exception as e:
                    logger.error(f"Failed to down {hostname_ip} continuing to terminate anyway: {e}")
                terminate_host(host_to_terminate)
                try:
                    up(mesos_operator_client, [hostname_ip])
                except Exception as e:
                    logger.error(f"Failed to up {hostname_ip} continuing to terminate anyway: {e}")
            elif host_to_terminate.scheduler == "kubernetes":
                logger.info(f"Kubernetes hosts to delete k8s node and terminate: {host_to_terminate}")
                terminate_host(host_to_terminate)
            else:
                logger.info(f"Host to terminate immediately: {host_to_terminate}")
                terminate_host(host_to_terminate)
            self.delete_terminate_messages([host_to_terminate])

    def process_drain_queue(
        self,
        mesos_operator_client: Optional[Callable[..., Callable[[str], Callable[..., None]]]],
        kube_operator_client: Optional[KubernetesClusterConnector],
    ) -> None:
        host_to_process = self.get_host_to_drain()
        if host_to_process and host_to_process.instance_id not in self.draining_host_ttl_cache:
            # We should add instance_id to cache only if we submit host for termination
            should_add_to_cache = False
            if host_to_process.scheduler == "mesos":
                logger.info(f"Mesos host to drain and submit for termination: {host_to_process}")
                try:
                    mesos_drain(
                        mesos_operator_client,
                        [f"{host_to_process.hostname}|{host_to_process.ip}"],
                        arrow.now().timestamp * 1000000000,
                        staticconf.read_int("mesos_maintenance_timeout_seconds", default=600) * 1000000000,
                    )
                except Exception as e:
                    logger.error(f"Failed to drain {host_to_process.hostname} continuing to terminate anyway: {e}")
                finally:
                    self.submit_host_for_termination(host_to_process)
                    should_add_to_cache = True
            elif host_to_process.scheduler == "kubernetes":
                logger.info(f"Kubernetes host to drain and submit for termination: {host_to_process}")
                spent_time = arrow.now() - arrow.get(host_to_process.draining_start_time)
                pool_config = staticconf.NamespaceReaders(
                    POOL_NAMESPACE.format(pool=host_to_process.pool, scheduler="kubernetes")
                )
                force_terminate = pool_config.read_bool("draining.force_terminate", DEFAULT_FORCE_TERMINATION)
                draining_time_threshold_seconds = pool_config.read_int(
                    "draining.draining_time_threshold_seconds",
                    default=DEFAULT_DRAINING_TIME_THRESHOLD_SECONDS,
                )
                should_resend_to_queue = False
                disable_eviction = (
                    True if host_to_process.termination_reason == TerminationReason.SPOT_INTERRUPTION else False
                )

                # Try to drain node; there are a few different possibilities:
                #  0) Instance is orphan, it should be terminated
                #  1) threshold expired, it should be terminated since force_terminate is true
                #  2) threshold expired, it should be uncordoned since force_terminate is false
                #  if it can't be uncordoned, then it should be returned to queue to try again
                #  3) threshold not expired, drain and terminate node
                #  4) threshold not expired, drain failed for any reason(api is unreachable, PDB doesn't allow eviction)
                #  then it should be returned to queue to try again

                if not host_to_process.agent_id:  # case 0
                    logger.info(f"Instance is Orphan: {host_to_process.instance_id}")
                    self.submit_host_for_termination(host_to_process, delay=0)
                    should_add_to_cache = True
                elif spent_time.total_seconds() > draining_time_threshold_seconds:
                    if force_terminate:  # case 1
                        logger.info(f"Draining expired for: {host_to_process.instance_id}")
                        self.submit_host_for_termination(host_to_process, delay=0)
                        should_add_to_cache = True
                    elif not k8s_uncordon(kube_operator_client, host_to_process.agent_id):  # case 2
                        # Todo Message can be stay in the queue up to SQS retention period, limit should be added
                        should_resend_to_queue = True
                else:
<<<<<<< HEAD
                    # case 3
                    if k8s_drain(kube_operator_client, host_to_process.agent_id, disable_eviction=disable_eviction):
=======
                    if k8s_drain(kube_operator_client, host_to_process.agent_id, disable_eviction=False):  # case 3
>>>>>>> 065389b8
                        self.submit_host_for_termination(host_to_process, delay=0)
                        should_add_to_cache = True
                    else:  # case 4
                        should_resend_to_queue = True

                if should_resend_to_queue:
                    logger.info(
                        f"Delaying re-draining {host_to_process.instance_id} "
                        f"for {self.drain_reprocessing_delay_seconds} seconds"
                    )
                    self.submit_host_for_draining(host_to_process, self.drain_reprocessing_delay_seconds)
            else:
                logger.info(f"Host to submit for termination immediately: {host_to_process}")
                self.submit_host_for_termination(host_to_process, delay=0)
            self.delete_drain_messages([host_to_process])

            if should_add_to_cache:
                self.draining_host_ttl_cache[host_to_process.instance_id] = arrow.now().shift(
                    seconds=DRAIN_CACHE_SECONDS
                )

        elif host_to_process:
            logger.warning(f"Host: {host_to_process.hostname} already being processed, skipping...")
            self.delete_drain_messages([host_to_process])

    def clean_processing_hosts_cache(self) -> None:
        hosts_to_remove = []
        for instance_id, expiration_time in self.draining_host_ttl_cache.items():
            if arrow.now() > expiration_time:
                hosts_to_remove.append(instance_id)
        for host in hosts_to_remove:
            del self.draining_host_ttl_cache[host]

    def process_warning_queue(self, kube_operator_client: Optional[KubernetesClusterConnector]) -> None:
        host_to_process = self.get_warned_host()
        if host_to_process:
            logger.info(f"Processing spot warning for {host_to_process.hostname}")
            spot_fleet_resource_groups: Set[str] = set()
            autoscaling_resource_groups: Set[str] = set()
            # we do this in two loops since we only use SFRs for Mesos, but we use Spot
            # ASGs for Kubernetes
            for pool in get_pool_name_list(self.cluster, "mesos"):
                pool_config = staticconf.NamespaceReaders(POOL_NAMESPACE.format(pool=pool, scheduler="mesos"))
                for resource_group_conf in pool_config.read_list("resource_groups"):
                    spot_fleet_resource_groups |= set(
                        SpotFleetResourceGroup.load(
                            cluster=self.cluster,
                            pool=pool,
                            config=list(resource_group_conf.values())[0],
                        ).keys()
                    )

            for pool in get_pool_name_list(self.cluster, "kubernetes"):
                pool_config = staticconf.NamespaceReaders(POOL_NAMESPACE.format(pool=pool, scheduler="kubernetes"))
                for resource_group_conf in pool_config.read_list("resource_groups"):
                    autoscaling_resource_groups |= set(
                        AutoScalingResourceGroup.load(
                            cluster=self.cluster,
                            pool=pool,
                            config=list(resource_group_conf.values())[0],
                        ).keys()
                    )

            # we should definitely ignore termination warnings that aren't from this
            # cluster or maybe not even paasta instances...
            if (
                host_to_process.group_id in spot_fleet_resource_groups
                or host_to_process.group_id in autoscaling_resource_groups
            ):
                logger.info(f"Sending warned host to drain: {host_to_process.hostname}")
                self.submit_host_for_draining(host_to_process)
            else:
                logger.info(f"Ignoring warned host because not in our target: {host_to_process.hostname}")
            self.delete_warning_messages([host_to_process])


def host_from_instance_id(
    sender: str,
    receipt_handle: str,
    instance_id: str,
) -> Optional[Host]:
    try:
        instance_data = ec2_describe_instances(instance_ids=[instance_id])
    except ClientError as e:
        logger.exception(f"Couldn't describe instance: {e}")
        return None
    if not instance_data:
        logger.warning(f"No instance data found for {instance_id}")
        return None
    try:
        group_ids = [tag["Value"] for tag in instance_data[0]["Tags"] if tag["Key"] in EC2_FLEET_KEYS]
        scheduler = "mesos"
        for tag in instance_data[0]["Tags"]:
            if tag["Key"] == "KubernetesCluster":
                scheduler = "kubernetes"
                break
    except KeyError:
        logger.exception("Spot tag key not found - is this Spot Fleet/ASG correctly configured?")
        group_ids = []
    if not group_ids:
        logger.warning(f"Not draining {instance_id}: no Spot ID found - is this actually a Spot instance?")
        return None
    try:
        ip = instance_data[0]["PrivateIpAddress"]
    except KeyError:
        logger.warning(f"No primary IP found for {instance_id}")
        return None
    try:
        agent_id = instance_data[0]["PrivateDnsName"]
    except KeyError:
        logger.warning(f"No DNS name found for {instance_id} - continuing to proceed anyway")
    try:
        hostnames = socket.gethostbyaddr(ip)
    except socket.error:
        logger.warning(f"Couldn't derive hostname from IP via DNS for {ip}")
        return None
    return Host(
        agent_id=agent_id,
        sender=sender,
        receipt_handle=receipt_handle,
        instance_id=instance_id,
        hostname=hostnames[0],
        group_id=group_ids[0],
        ip=ip,
        termination_reason=TerminationReason.SPOT_INTERRUPTION,
        scheduler=scheduler,
        draining_start_time=arrow.now().for_json(),
    )


def process_queues(cluster_name: str) -> None:
    draining_client = DrainingClient(cluster_name)
    cluster_manager_name = staticconf.read_string(f"clusters.{cluster_name}.cluster_manager")
    mesos_operator_client = kube_operator_client = None
    try:
        kube_operator_client = KubernetesClusterConnector(cluster_name, None)
    except Exception:
        logger.error("Cluster specified is mesos specific. Skipping kubernetes operator")
    if cluster_manager_name == "mesos":
        try:
            mesos_master_url = staticconf.read_string(f"clusters.{cluster_name}.mesos_master_fqdn")
            mesos_secret_path = staticconf.read_string("mesos.mesos_agent_secret_path", default=None)
            mesos_operator_client = operator_api(mesos_master_url, mesos_secret_path)
        except Exception:
            logger.error("Cluster specified is kubernetes specific. Skipping mesos operator")

    logger.info("Polling SQS for messages every 5s")
    while True:
        if kube_operator_client:
            kube_operator_client.reload_client()
        draining_client.clean_processing_hosts_cache()
        draining_client.process_warning_queue(kube_operator_client=kube_operator_client)
        draining_client.process_drain_queue(
            mesos_operator_client=mesos_operator_client,
            kube_operator_client=kube_operator_client,
        )
        draining_client.process_termination_queue(
            mesos_operator_client=mesos_operator_client,
            kube_operator_client=kube_operator_client,
        )
        time.sleep(5)


def terminate_host(host: Host) -> None:
    logger.info(f"Terminating: {host.instance_id}")
    resource_group_class = RESOURCE_GROUPS[host.sender]
    resource_group = resource_group_class(host.group_id)
    resource_group.terminate_instances_by_id([host.instance_id])


def main(args: argparse.Namespace) -> None:
    setup_config(args)
    for pool in get_pool_name_list(args.cluster, "mesos"):
        load_cluster_pool_config(args.cluster, pool, "mesos", None)
    for pool in get_pool_name_list(args.cluster, "kubernetes"):
        load_cluster_pool_config(args.cluster, pool, "kubernetes", None)
    process_queues(args.cluster)


@subparser("drain", "Drains and terminates instances submitted to SQS by clusterman", main)
def add_queue_parser(
    subparser: argparse.ArgumentParser,
    required_named_args: argparse.Namespace,
    optional_named_args: argparse.Namespace,
) -> None:
    add_cluster_arg(required_named_args, required=True)<|MERGE_RESOLUTION|>--- conflicted
+++ resolved
@@ -355,12 +355,8 @@
                         # Todo Message can be stay in the queue up to SQS retention period, limit should be added
                         should_resend_to_queue = True
                 else:
-<<<<<<< HEAD
                     # case 3
-                    if k8s_drain(kube_operator_client, host_to_process.agent_id, disable_eviction=disable_eviction):
-=======
-                    if k8s_drain(kube_operator_client, host_to_process.agent_id, disable_eviction=False):  # case 3
->>>>>>> 065389b8
+                    if k8s_drain(kube_operator_client, host_to_process.agent_id, disable_eviction):
                         self.submit_host_for_termination(host_to_process, delay=0)
                         should_add_to_cache = True
                     else:  # case 4
@@ -394,7 +390,7 @@
         for host in hosts_to_remove:
             del self.draining_host_ttl_cache[host]
 
-    def process_warning_queue(self, kube_operator_client: Optional[KubernetesClusterConnector]) -> None:
+    def process_warning_queue(self) -> None:
         host_to_process = self.get_warned_host()
         if host_to_process:
             logger.info(f"Processing spot warning for {host_to_process.hostname}")
@@ -512,7 +508,7 @@
         if kube_operator_client:
             kube_operator_client.reload_client()
         draining_client.clean_processing_hosts_cache()
-        draining_client.process_warning_queue(kube_operator_client=kube_operator_client)
+        draining_client.process_warning_queue()
         draining_client.process_drain_queue(
             mesos_operator_client=mesos_operator_client,
             kube_operator_client=kube_operator_client,
