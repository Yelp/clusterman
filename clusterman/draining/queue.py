# Copyright 2019 Yelp Inc.
#
# Licensed under the Apache License, Version 2.0 (the "License");
# you may not use this file except in compliance with the License.
# You may obtain a copy of the License at
#
#     http://www.apache.org/licenses/LICENSE-2.0
#
# Unless required by applicable law or agreed to in writing, software
# distributed under the License is distributed on an "AS IS" BASIS,
# WITHOUT WARRANTIES OR CONDITIONS OF ANY KIND, either express or implied.
# See the License for the specific language governing permissions and
# limitations under the License.
import argparse
import enum
import json
import socket
import time
from typing import Callable
from typing import Dict
from typing import NamedTuple
from typing import Optional
from typing import Sequence
from typing import Set
from typing import Type

import arrow
import colorlog
import staticconf
from botocore.exceptions import ClientError

from clusterman.args import add_cluster_arg
from clusterman.args import subparser
from clusterman.aws.auto_scaling_resource_group import AutoScalingResourceGroup
from clusterman.aws.aws_resource_group import AWSResourceGroup
from clusterman.aws.client import ec2_describe_instances
from clusterman.aws.client import sqs
from clusterman.aws.spot_fleet_resource_group import SpotFleetResourceGroup
from clusterman.aws.util import RESOURCE_GROUPS
from clusterman.aws.util import RESOURCE_GROUPS_REV
from clusterman.config import load_cluster_pool_config
from clusterman.config import POOL_NAMESPACE
from clusterman.config import setup_config
from clusterman.draining.kubernetes import drain as k8s_drain
from clusterman.draining.kubernetes import uncordon as k8s_uncordon
from clusterman.draining.mesos import down
from clusterman.draining.mesos import drain as mesos_drain
from clusterman.draining.mesos import operator_api
from clusterman.draining.mesos import up
from clusterman.interfaces.types import InstanceMetadata
from clusterman.kubernetes.kubernetes_cluster_connector import KubernetesClusterConnector
from clusterman.util import get_pool_name_list


logger = colorlog.getLogger(__name__)
DRAIN_CACHE_SECONDS = 1800
DEFAULT_FORCE_TERMINATION = False
DEFAULT_GLOBAL_REDRAINING_DELAY_SECONDS = 15
DEFAULT_DRAINING_TIME_THRESHOLD_SECONDS = 1800
EC2_ASG_TAG_KEY = "aws:autoscaling:groupName"
EC2_TAG_GROUP_KEYS = {
    "aws:ec2spot:fleet-request-id",
    "aws:autoscaling:groupName",
}


class TerminationReason(enum.Enum):
    SCALING_DOWN = "scaling down"
    SPOT_INTERRUPTION = "spot interruption"


class Host(NamedTuple):
    instance_id: str
    hostname: str
    group_id: str
    ip: str
    sender: str
    receipt_handle: str
    agent_id: str = ""
    pool: str = ""
    termination_reason: str = TerminationReason.SCALING_DOWN.value
    draining_start_time: str = arrow.now().for_json()
    scheduler: str = "mesos"


class DrainingClient:
    def __init__(self, cluster_name: str) -> None:
        self.client = sqs
        self.cluster = cluster_name
        self.global_redraining_delay_seconds = staticconf.read_int(
            "global_redraining_delay_seconds",
            default=DEFAULT_GLOBAL_REDRAINING_DELAY_SECONDS,
        )
        self.drain_queue_url = staticconf.read_string(f"clusters.{cluster_name}.drain_queue_url")
        self.termination_queue_url = staticconf.read_string(f"clusters.{cluster_name}.termination_queue_url")
        self.draining_host_ttl_cache: Dict[str, arrow.Arrow] = {}
        self.warning_queue_url = staticconf.read_string(
            f"clusters.{cluster_name}.warning_queue_url",
            default=None,
        )

    def submit_instance_for_draining(
        self,
        instance: InstanceMetadata,
        sender: Type[AWSResourceGroup],
        scheduler: str,
        pool: str,
        agent_id: str,
        draining_start_time: arrow.Arrow,
    ) -> None:
        return self.client.send_message(
            QueueUrl=self.drain_queue_url,
            MessageAttributes={
                "Sender": {
                    "DataType": "String",
                    "StringValue": RESOURCE_GROUPS_REV[sender],
                },
            },
            MessageBody=json.dumps(
                {
                    "agent_id": agent_id,
                    "draining_start_time": draining_start_time.for_json(),
                    "group_id": instance.group_id,
                    "hostname": instance.hostname,
                    "instance_id": instance.instance_id,
                    "ip": instance.ip_address,
                    "pool": pool,
                    "termination_reason": TerminationReason.SCALING_DOWN.value,
                    "scheduler": scheduler,
                }
            ),
        )

    def submit_host_for_draining(self, host: Host, delay: Optional[int] = 0) -> None:
        return self.client.send_message(
            QueueUrl=self.drain_queue_url,
            DelaySeconds=delay,
            MessageAttributes={
                "Sender": {
                    "DataType": "String",
                    "StringValue": host.sender,
                },
            },
            MessageBody=json.dumps(
                {
                    "agent_id": host.agent_id,
                    "draining_start_time": host.draining_start_time,
                    "group_id": host.group_id,
                    "hostname": host.hostname,
                    "instance_id": host.instance_id,
                    "ip": host.ip,
                    "pool": host.pool,
                    "scheduler": host.scheduler,
                    "termination_reason": host.termination_reason,
                }
            ),
        )

    def submit_host_for_termination(self, host: Host, delay: Optional[int] = None) -> None:
        delay_seconds = (
            delay
            if delay is not None
            else staticconf.read_int(f"drain_termination_timeout_seconds.{host.sender}", default=90)
        )
        logger.info(f"Delaying terminating {host.instance_id} for {delay_seconds} seconds")
        return self.client.send_message(
            QueueUrl=self.termination_queue_url,
            DelaySeconds=delay_seconds,
            MessageAttributes={
                "Sender": {
                    "DataType": "String",
                    "StringValue": host.sender,
                },
            },
            MessageBody=json.dumps(
                {
                    "agent_id": host.agent_id,
                    "draining_start_time": host.draining_start_time,
                    "group_id": host.group_id,
                    "hostname": host.hostname,
                    "instance_id": host.instance_id,
                    "ip": host.ip,
                    "pool": host.pool,
                    "scheduler": host.scheduler,
                    "termination_reason": host.termination_reason,
                }
            ),
        )

    def get_host_to_drain(self) -> Optional[Host]:
        messages = self.client.receive_message(
            QueueUrl=self.drain_queue_url,
            MessageAttributeNames=["Sender"],
            MaxNumberOfMessages=1,
        ).get("Messages", [])
        if messages:
            host_data = json.loads(messages[0]["Body"])
            return Host(
                sender=messages[0]["MessageAttributes"]["Sender"]["StringValue"],
                receipt_handle=messages[0]["ReceiptHandle"],
                **host_data,
            )
        return None

    def get_warned_host(self) -> Optional[Host]:
        if self.warning_queue_url is None:
            return None
        messages = self.client.receive_message(
            QueueUrl=self.warning_queue_url,
            MessageAttributeNames=["Sender"],
            MaxNumberOfMessages=1,
        ).get("Messages", [])
        if messages:
            event_data = json.loads(messages[0]["Body"])
            host = host_from_instance_id(
                receipt_handle=messages[0]["ReceiptHandle"],
                instance_id=event_data["detail"]["instance-id"],
            )
            # if we couldn't derive the host data from the instance id
            # then we just delete the message so we don't get stuck
            # worse case AWS will just terminate the box for us...
            if not host:
                logger.warning(
                    "Couldn't derive host data from instance id {} skipping".format(event_data["detail"]["instance-id"])
                )
                self.client.delete_message(
                    QueueUrl=self.warning_queue_url,
                    ReceiptHandle=messages[0]["ReceiptHandle"],
                )
            else:
                return host
        return None

    def get_host_to_terminate(self) -> Optional[Host]:
        messages = self.client.receive_message(
            QueueUrl=self.termination_queue_url,
            MessageAttributeNames=["Sender"],
            MaxNumberOfMessages=1,
        ).get("Messages", [])
        if messages:
            host_data = json.loads(messages[0]["Body"])
            return Host(
                sender=messages[0]["MessageAttributes"]["Sender"]["StringValue"],
                receipt_handle=messages[0]["ReceiptHandle"],
                **host_data,
            )
        return None

    def delete_drain_messages(self, hosts: Sequence[Host]) -> None:
        for host in hosts:
            self.client.delete_message(
                QueueUrl=self.drain_queue_url,
                ReceiptHandle=host.receipt_handle,
            )

    def delete_terminate_messages(self, hosts: Sequence[Host]) -> None:
        for host in hosts:
            self.client.delete_message(
                QueueUrl=self.termination_queue_url,
                ReceiptHandle=host.receipt_handle,
            )

    def delete_warning_messages(self, hosts: Sequence[Host]) -> None:
        if self.warning_queue_url is None:
            return
        for host in hosts:
            self.client.delete_message(
                QueueUrl=self.warning_queue_url,
                ReceiptHandle=host.receipt_handle,
            )

    def process_termination_queue(
        self,
        mesos_operator_client: Optional[Callable[..., Callable[[str], Callable[..., None]]]],
        kube_operator_client: Optional[KubernetesClusterConnector],
    ) -> bool:
        message_exist = False
        host_to_terminate = self.get_host_to_terminate()
        if host_to_terminate:
            message_exist = True
            # as for draining if it has a hostname we should down + up around the termination
            if host_to_terminate.scheduler == "mesos":
                logger.info(f"Mesos hosts to down+terminate+up: {host_to_terminate}")
                hostname_ip = f"{host_to_terminate.hostname}|{host_to_terminate.ip}"
                try:
                    down(mesos_operator_client, [hostname_ip])
                except Exception as e:
                    logger.error(f"Failed to down {hostname_ip} continuing to terminate anyway: {e}")
                terminate_host(host_to_terminate)
                try:
                    up(mesos_operator_client, [hostname_ip])
                except Exception as e:
                    logger.error(f"Failed to up {hostname_ip} continuing to terminate anyway: {e}")
            elif host_to_terminate.scheduler == "kubernetes":
                logger.info(f"Kubernetes hosts to delete k8s node and terminate: {host_to_terminate}")
                try:
                    terminate_host(host_to_terminate)
                except Exception as e:
                    logger.exception(f"Failed to terminate {host_to_terminate.instance_id}: {e}")
                    # we should stop here so as not to delete message from queue
                    return message_exist
            else:
                logger.info(f"Host to terminate immediately: {host_to_terminate}")
                terminate_host(host_to_terminate)
            self.delete_terminate_messages([host_to_terminate])
        return message_exist

    def process_drain_queue(
        self,
        mesos_operator_client: Optional[Callable[..., Callable[[str], Callable[..., None]]]],
        kube_operator_client: Optional[KubernetesClusterConnector],
    ) -> bool:
        message_exist = False
        host_to_process = self.get_host_to_drain()
        if host_to_process and host_to_process.instance_id not in self.draining_host_ttl_cache:
            message_exist = True
            # We should add instance_id to cache only if we submit host for termination
            should_add_to_cache = True
            if host_to_process.scheduler == "mesos":
                logger.info(f"Mesos host to drain and submit for termination: {host_to_process}")
                try:
                    mesos_drain(
                        mesos_operator_client,
                        [f"{host_to_process.hostname}|{host_to_process.ip}"],
                        arrow.now().timestamp * 1000000000,
                        staticconf.read_int("mesos_maintenance_timeout_seconds", default=600) * 1000000000,
                    )
                except Exception as e:
                    logger.error(f"Failed to drain {host_to_process.hostname} continuing to terminate anyway: {e}")
                finally:
                    self.submit_host_for_termination(host_to_process)
            elif host_to_process.scheduler == "kubernetes":
                logger.info(f"Kubernetes host to drain and submit for termination: {host_to_process}")
                spent_time = arrow.now() - arrow.get(host_to_process.draining_start_time)
                pool_config = staticconf.NamespaceReaders(
                    POOL_NAMESPACE.format(pool=host_to_process.pool, scheduler="kubernetes")
                )
                force_terminate = pool_config.read_bool("draining.force_terminate", DEFAULT_FORCE_TERMINATION)
                draining_time_threshold_seconds = pool_config.read_int(
                    "draining.draining_time_threshold_seconds",
                    default=DEFAULT_DRAINING_TIME_THRESHOLD_SECONDS,
                )
<<<<<<< HEAD
                #  flag to detect failed cordon for adding message again to queue
=======
                redraining_delay_seconds = pool_config.read_int(
                    "draining.redraining_delay_seconds",
                    default=self.global_redraining_delay_seconds,
                )
>>>>>>> 217bbc81
                should_resend_to_queue = False
                disable_eviction = host_to_process.termination_reason == TerminationReason.SPOT_INTERRUPTION.value
                # Try to drain node; there are a few different possibilities:
                #  0) host is orphan, getting host information from AWS
                #       a) host doesn't exist, don't need any action
                #       b) host doesn't have agent_id (PrivateDnsName), submit it for termination
                #       c) host exists, submit for draining as non-orphan
                #  1) threshold expired, it should be terminated since force_terminate is true
                #  2) threshold expired, it should be uncordoned since force_terminate is false
                #  3) threshold not expired, drain and terminate node

                if not host_to_process.agent_id:  # case 0
                    logger.info(f"Host doesn't have agent_id, it may be orphan: {host_to_process.instance_id}")
                    host_to_process_fresh = host_from_instance_id(
                        host_to_process.receipt_handle,
                        host_to_process.instance_id,
                        host_to_process.pool,
                    )
                    if not host_to_process_fresh:  # case 0a
                        logger.info(f"Host doesn't exist: {host_to_process.instance_id}")
                    elif not host_to_process_fresh.agent_id:  # case 0b
                        logger.info(f"Host doesn't have agent_id: {host_to_process.instance_id}")
                        self.submit_host_for_termination(host_to_process, delay=0)
                    else:  # case 0c
                        logger.info(f"Sending host to drain: {host_to_process.instance_id}")
                        # message shouldn't add to cache since it will be received again.
                        should_add_to_cache = False
                        self.submit_host_for_draining(host_to_process_fresh)
                elif spent_time.total_seconds() > draining_time_threshold_seconds:
                    if force_terminate:  # case 1
                        logger.info(f"Draining expired for: {host_to_process.instance_id}")
                        self.submit_host_for_termination(host_to_process, delay=0)
                    else:  # case 2
                        k8s_uncordon(kube_operator_client, host_to_process.agent_id)
                        should_add_to_cache = False
                else:  # case 3
                    should_add_to_cache = self._drain_k8s_host(kube_operator_client, host_to_process, disable_eviction)
                    should_resend_to_queue = not should_add_to_cache

                if should_resend_to_queue:
                    logger.info(
                        f"Delaying re-draining {host_to_process.instance_id} for {redraining_delay_seconds} seconds"
                    )
                    self.submit_host_for_draining(host_to_process, redraining_delay_seconds)
            else:
                logger.info(f"Host to submit for termination immediately: {host_to_process}")
                self.submit_host_for_termination(host_to_process, delay=0)
            self.delete_drain_messages([host_to_process])

            if should_add_to_cache:
                self.draining_host_ttl_cache[host_to_process.instance_id] = arrow.now().shift(
                    seconds=DRAIN_CACHE_SECONDS
                )
        elif host_to_process:
            logger.warning(f"Host: {host_to_process.hostname} already being processed, skipping...")
            self.delete_drain_messages([host_to_process])
            message_exist = True
        return message_exist

    def clean_processing_hosts_cache(self) -> None:
        hosts_to_remove = []
        for instance_id, expiration_time in self.draining_host_ttl_cache.items():
            if arrow.now() > expiration_time:
                hosts_to_remove.append(instance_id)
        for host in hosts_to_remove:
            del self.draining_host_ttl_cache[host]

    def process_warning_queue(self) -> bool:
        message_exist = False
        host_to_process = self.get_warned_host()
        if host_to_process:
            message_exist = True
            logger.info(f"Processing spot warning for {host_to_process.hostname}")
            spot_fleet_resource_groups: Set[str] = set()
            autoscaling_resource_groups: Set[str] = set()
            # we do this in two loops since we only use SFRs for Mesos, but we use Spot
            # ASGs for Kubernetes
            for pool in get_pool_name_list(self.cluster, "mesos"):
                pool_config = staticconf.NamespaceReaders(POOL_NAMESPACE.format(pool=pool, scheduler="mesos"))
                for resource_group_conf in pool_config.read_list("resource_groups"):
                    spot_fleet_resource_groups |= set(
                        SpotFleetResourceGroup.load(
                            cluster=self.cluster,
                            pool=pool,
                            config=list(resource_group_conf.values())[0],
                        ).keys()
                    )

            for pool in get_pool_name_list(self.cluster, "kubernetes"):
                pool_config = staticconf.NamespaceReaders(POOL_NAMESPACE.format(pool=pool, scheduler="kubernetes"))
                for resource_group_conf in pool_config.read_list("resource_groups"):
                    autoscaling_resource_groups |= set(
                        AutoScalingResourceGroup.load(
                            cluster=self.cluster,
                            pool=pool,
                            config=list(resource_group_conf.values())[0],
                        ).keys()
                    )

            # we should definitely ignore termination warnings that aren't from this
            # cluster or maybe not even paasta instances...
            if (
                host_to_process.group_id in spot_fleet_resource_groups
                or host_to_process.group_id in autoscaling_resource_groups
            ):
                logger.info(f"Sending warned host to drain: {host_to_process.hostname}")
                self.submit_host_for_draining(host_to_process)
            else:
                logger.info(f"Ignoring warned host because not in our target group: {host_to_process.hostname}")
            self.delete_warning_messages([host_to_process])
        return message_exist

    def _drain_k8s_host(
        self, kube_operator_client: Optional[KubernetesClusterConnector], host_to_process: Host, disable_eviction: bool
    ) -> bool:
        if not k8s_drain(kube_operator_client, host_to_process.agent_id, disable_eviction):
            return False
        draining_time = arrow.now() - arrow.get(host_to_process.draining_start_time)
        logger.info(f"draining took {draining_time} seconds for {host_to_process.instance_id}")
        self.submit_host_for_termination(host_to_process, delay=0)
        return True


def host_from_instance_id(receipt_handle: str, instance_id: str, pool: Optional[str] = None) -> Optional[Host]:
    try:
        instance_data = ec2_describe_instances(instance_ids=[instance_id])
    except ClientError as e:
        logger.exception(f"Couldn't describe instance: {e}")
        return None
    if not instance_data:
        logger.warning(f"No instance data found for {instance_id}")
        return None
    try:
        group_ids = [tag["Value"] for tag in instance_data[0]["Tags"] if tag["Key"] in EC2_TAG_GROUP_KEYS]
        scheduler = "mesos"
        sender = RESOURCE_GROUPS_REV[SpotFleetResourceGroup]
        for tag in instance_data[0]["Tags"]:
            if tag["Key"] == "KubernetesCluster":
                scheduler = "kubernetes"
            if tag["Key"] == EC2_ASG_TAG_KEY:
                sender = RESOURCE_GROUPS_REV[AutoScalingResourceGroup]
    except KeyError:
        logger.exception("Spot tag key not found - is this Spot Fleet/ASG correctly configured?")
        group_ids = []
    if not group_ids:
        logger.warning(f"Not draining {instance_id}: no Spot ID found - is this actually a Spot instance?")
        return None
    try:
        ip = instance_data[0]["PrivateIpAddress"]
    except KeyError:
        logger.warning(f"No primary IP found for {instance_id}")
        return None
    try:
        agent_id = instance_data[0]["PrivateDnsName"]
    except KeyError:
        logger.warning(f"No DNS name found for {instance_id} - continuing to proceed anyway")
    try:
        hostnames = socket.gethostbyaddr(ip)
    except socket.error:
        logger.warning(f"Couldn't derive hostname from IP via DNS for {ip}")
        return None
    return Host(
        agent_id=agent_id,
        sender=sender,
        receipt_handle=receipt_handle,
        instance_id=instance_id,
        hostname=hostnames[0],
        group_id=group_ids[0],
        ip=ip,
        pool=pool if pool else "",  # getting pool information from client code temporary, pool tag will be added to EC2
        termination_reason=TerminationReason.SPOT_INTERRUPTION.value,
        scheduler=scheduler,
        draining_start_time=arrow.now().for_json(),
    )


def process_queues(cluster_name: str) -> None:
    draining_client = DrainingClient(cluster_name)
    cluster_manager_name = staticconf.read_string(f"clusters.{cluster_name}.cluster_manager")
    always_delay_drain_processing = staticconf.read_bool(f"clusters.{cluster_name}.always_delay_drain_processing", True)
    mesos_operator_client = kube_operator_client = None
    try:
        kube_operator_client = KubernetesClusterConnector(cluster_name, None)
    except Exception:
        logger.error("Cluster specified is mesos specific. Skipping kubernetes operator")
    if cluster_manager_name == "mesos":
        try:
            mesos_master_url = staticconf.read_string(f"clusters.{cluster_name}.mesos_master_fqdn")
            mesos_secret_path = staticconf.read_string("mesos.mesos_agent_secret_path", default=None)
            mesos_operator_client = operator_api(mesos_master_url, mesos_secret_path)
        except Exception:
            logger.error("Cluster specified is kubernetes specific. Skipping mesos operator")

    logger.info("Polling SQS for messages every 5s")
    while True:
        if kube_operator_client:
            kube_operator_client.reload_client()
        draining_client.clean_processing_hosts_cache()
        warning_result = draining_client.process_warning_queue()
        draining_result = draining_client.process_drain_queue(
            mesos_operator_client=mesos_operator_client,
            kube_operator_client=kube_operator_client,
        )
        termination_result = draining_client.process_termination_queue(
            mesos_operator_client=mesos_operator_client,
            kube_operator_client=kube_operator_client,
        )
        # sleep five seconds only if all queues are empty OR feature flag is enabled
        if always_delay_drain_processing or (not warning_result and not draining_result and not termination_result):
            time.sleep(5)


def terminate_host(host: Host) -> None:
    logger.info(f"Terminating: {host.instance_id}")
    resource_group_class = RESOURCE_GROUPS[host.sender]
    resource_group = resource_group_class(host.group_id)
    resource_group.terminate_instances_by_id([host.instance_id])


def main(args: argparse.Namespace) -> None:
    setup_config(args)
    for pool in get_pool_name_list(args.cluster, "mesos"):
        load_cluster_pool_config(args.cluster, pool, "mesos", None)
    for pool in get_pool_name_list(args.cluster, "kubernetes"):
        load_cluster_pool_config(args.cluster, pool, "kubernetes", None)
    process_queues(args.cluster)


@subparser("drain", "Drains and terminates instances submitted to SQS by clusterman", main)
def add_queue_parser(
    subparser: argparse.ArgumentParser,
    required_named_args: argparse.Namespace,
    optional_named_args: argparse.Namespace,
) -> None:
    add_cluster_arg(required_named_args, required=True)<|MERGE_RESOLUTION|>--- conflicted
+++ resolved
@@ -340,14 +340,11 @@
                     "draining.draining_time_threshold_seconds",
                     default=DEFAULT_DRAINING_TIME_THRESHOLD_SECONDS,
                 )
-<<<<<<< HEAD
-                #  flag to detect failed cordon for adding message again to queue
-=======
                 redraining_delay_seconds = pool_config.read_int(
                     "draining.redraining_delay_seconds",
                     default=self.global_redraining_delay_seconds,
                 )
->>>>>>> 217bbc81
+                #  flag to detect failed cordon for adding message again to queue
                 should_resend_to_queue = False
                 disable_eviction = host_to_process.termination_reason == TerminationReason.SPOT_INTERRUPTION.value
                 # Try to drain node; there are a few different possibilities:
