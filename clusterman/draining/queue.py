# Copyright 2019 Yelp Inc.
#
# Licensed under the Apache License, Version 2.0 (the "License");
# you may not use this file except in compliance with the License.
# You may obtain a copy of the License at
#
#     http://www.apache.org/licenses/LICENSE-2.0
#
# Unless required by applicable law or agreed to in writing, software
# distributed under the License is distributed on an "AS IS" BASIS,
# WITHOUT WARRANTIES OR CONDITIONS OF ANY KIND, either express or implied.
# See the License for the specific language governing permissions and
# limitations under the License.
import argparse
import json
import socket
import time
from typing import Callable
from typing import Dict
from typing import NamedTuple
from typing import Optional
from typing import Sequence
from typing import Type

import arrow
import colorlog
import staticconf
from botocore.exceptions import ClientError

from clusterman.args import add_cluster_arg
from clusterman.args import subparser
from clusterman.aws.aws_resource_group import AWSResourceGroup
from clusterman.aws.client import ec2_describe_instances
from clusterman.aws.client import sqs
from clusterman.aws.spot_fleet_resource_group import SpotFleetResourceGroup
from clusterman.aws.util import RESOURCE_GROUPS
from clusterman.aws.util import RESOURCE_GROUPS_REV
from clusterman.config import load_cluster_pool_config
from clusterman.config import POOL_NAMESPACE
from clusterman.config import setup_config
from clusterman.draining.kubernetes import drain as k8s_drain
from clusterman.draining.kubernetes import uncordon as k8s_uncordon
from clusterman.draining.mesos import down
from clusterman.draining.mesos import drain as mesos_drain
from clusterman.draining.mesos import operator_api
from clusterman.draining.mesos import up
from clusterman.interfaces.types import InstanceMetadata
from clusterman.kubernetes.kubernetes_cluster_connector import KubernetesClusterConnector
from clusterman.util import get_pool_name_list


logger = colorlog.getLogger(__name__)
DRAIN_CACHE_SECONDS = 1800


class Host(NamedTuple):
    instance_id: str
    hostname: str
    group_id: str
    ip: str
    sender: str
    receipt_handle: str
    agent_id: str = ""
    pool: str = ""
<<<<<<< HEAD
    draining_start_time: str = arrow.now().for_json()
=======
    draining_start_time: arrow.Arrow = arrow.now()
>>>>>>> e23e8ba7
    scheduler: str = "mesos"


class DrainingClient:
    def __init__(self, cluster_name: str) -> None:
        self.client = sqs
        self.cluster = cluster_name
        self.drain_queue_url = staticconf.read_string(f"clusters.{cluster_name}.drain_queue_url")
        self.termination_queue_url = staticconf.read_string(f"clusters.{cluster_name}.termination_queue_url")
        self.draining_host_ttl_cache: Dict[str, arrow.Arrow] = {}
        self.warning_queue_url = staticconf.read_string(
            f"clusters.{cluster_name}.warning_queue_url",
            default=None,
        )

    def submit_instance_for_draining(
        self,
        instance: InstanceMetadata,
        sender: Type[AWSResourceGroup],
        scheduler: str,
        pool: str,
        agent_id: str,
        draining_start_time: arrow.Arrow,
    ) -> None:
        return self.client.send_message(
            QueueUrl=self.drain_queue_url,
            MessageAttributes={
                "Sender": {
                    "DataType": "String",
                    "StringValue": RESOURCE_GROUPS_REV[sender],
                },
            },
            MessageBody=json.dumps(
                {
                    "agent_id": agent_id,
                    "draining_start_time": draining_start_time.for_json(),
                    "group_id": instance.group_id,
                    "hostname": instance.hostname,
                    "instance_id": instance.instance_id,
                    "ip": instance.ip_address,
                    "pool": pool,
                    "scheduler": scheduler,
                }
            ),
        )

    def submit_host_for_draining(self, host: Host) -> None:
        return self.client.send_message(
            QueueUrl=self.drain_queue_url,
            MessageAttributes={
                "Sender": {
                    "DataType": "String",
                    "StringValue": host.sender,
                },
            },
            MessageBody=json.dumps(
                {
                    "agent_id": host.agent_id,
<<<<<<< HEAD
                    "draining_start_time": host.draining_start_time,
=======
                    "draining_start_time": host.draining_start_time.for_json(),
>>>>>>> e23e8ba7
                    "group_id": host.group_id,
                    "hostname": host.hostname,
                    "instance_id": host.instance_id,
                    "ip": host.ip,
                    "pool": host.pool,
                    "scheduler": host.scheduler,
                }
            ),
        )

    def submit_host_for_termination(self, host: Host, delay: Optional[int] = None) -> None:
        delay_seconds = (
            delay
            if delay is not None
            else staticconf.read_int(f"drain_termination_timeout_seconds.{host.sender}", default=90)
        )
        logger.info(f"Delaying terminating {host.instance_id} for {delay_seconds} seconds")
        return self.client.send_message(
            QueueUrl=self.termination_queue_url,
            DelaySeconds=delay_seconds,
            MessageAttributes={
                "Sender": {
                    "DataType": "String",
                    "StringValue": host.sender,
                },
            },
            MessageBody=json.dumps(
                {
                    "agent_id": host.agent_id,
<<<<<<< HEAD
                    "draining_start_time": host.draining_start_time,
=======
                    "draining_start_time": host.draining_start_time.for_json(),
>>>>>>> e23e8ba7
                    "group_id": host.group_id,
                    "hostname": host.hostname,
                    "instance_id": host.instance_id,
                    "ip": host.ip,
                    "pool": host.pool,
                    "scheduler": host.scheduler,
                }
            ),
        )

    def get_host_to_drain(self) -> Optional[Host]:
        messages = self.client.receive_message(
            QueueUrl=self.drain_queue_url,
            MessageAttributeNames=["Sender"],
            MaxNumberOfMessages=1,
        ).get("Messages", [])
        if messages:
            host_data = json.loads(messages[0]["Body"])
            return Host(
                sender=messages[0]["MessageAttributes"]["Sender"]["StringValue"],
                receipt_handle=messages[0]["ReceiptHandle"],
                **host_data,
            )
        return None

    def get_warned_host(self) -> Optional[Host]:
        if self.warning_queue_url is None:
            return None
        messages = self.client.receive_message(
            QueueUrl=self.warning_queue_url,
            MessageAttributeNames=["Sender"],
            MaxNumberOfMessages=1,
        ).get("Messages", [])
        if messages:
            event_data = json.loads(messages[0]["Body"])
            host = host_from_instance_id(
                sender=RESOURCE_GROUPS_REV[SpotFleetResourceGroup],
                receipt_handle=messages[0]["ReceiptHandle"],
                instance_id=event_data["detail"]["instance-id"],
            )
            # if we couldn't derive the host data from the instance id
            # then we just delete the message so we don't get stuck
            # worse case AWS will just terminate the box for us...
            if not host:
                logger.warning(
                    "Couldn't derive host data from instance id {} skipping".format(event_data["detail"]["instance-id"])
                )
                self.client.delete_message(
                    QueueUrl=self.warning_queue_url,
                    ReceiptHandle=messages[0]["ReceiptHandle"],
                )
            else:
                return host
        return None

    def get_host_to_terminate(self) -> Optional[Host]:
        messages = self.client.receive_message(
            QueueUrl=self.termination_queue_url,
            MessageAttributeNames=["Sender"],
            MaxNumberOfMessages=1,
        ).get("Messages", [])
        if messages:
            host_data = json.loads(messages[0]["Body"])
            return Host(
                sender=messages[0]["MessageAttributes"]["Sender"]["StringValue"],
                receipt_handle=messages[0]["ReceiptHandle"],
                **host_data,
            )
        return None

    def delete_drain_messages(self, hosts: Sequence[Host]) -> None:
        for host in hosts:
            self.client.delete_message(
                QueueUrl=self.drain_queue_url,
                ReceiptHandle=host.receipt_handle,
            )

    def delete_terminate_messages(self, hosts: Sequence[Host]) -> None:
        for host in hosts:
            self.client.delete_message(
                QueueUrl=self.termination_queue_url,
                ReceiptHandle=host.receipt_handle,
            )

    def delete_warning_messages(self, hosts: Sequence[Host]) -> None:
        if self.warning_queue_url is None:
            return
        for host in hosts:
            self.client.delete_message(
                QueueUrl=self.warning_queue_url,
                ReceiptHandle=host.receipt_handle,
            )

    def process_termination_queue(
        self,
        mesos_operator_client: Optional[Callable[..., Callable[[str], Callable[..., None]]]],
        kube_operator_client: Optional[KubernetesClusterConnector],
    ) -> None:
        host_to_terminate = self.get_host_to_terminate()
        if host_to_terminate:
            # as for draining if it has a hostname we should down + up around the termination
            if host_to_terminate.scheduler == "mesos":
                logger.info(f"Mesos hosts to down+terminate+up: {host_to_terminate}")
                hostname_ip = f"{host_to_terminate.hostname}|{host_to_terminate.ip}"
                try:
                    down(mesos_operator_client, [hostname_ip])
                except Exception as e:
                    logger.error(f"Failed to down {hostname_ip} continuing to terminate anyway: {e}")
                terminate_host(host_to_terminate)
                try:
                    up(mesos_operator_client, [hostname_ip])
                except Exception as e:
                    logger.error(f"Failed to up {hostname_ip} continuing to terminate anyway: {e}")
            elif host_to_terminate.scheduler == "kubernetes":
                logger.info(f"Kubernetes hosts to delete k8s node and terminate: {host_to_terminate}")
                terminate_host(host_to_terminate)
            else:
                logger.info(f"Host to terminate immediately: {host_to_terminate}")
                terminate_host(host_to_terminate)
            self.delete_terminate_messages([host_to_terminate])

    def process_drain_queue(
        self,
        mesos_operator_client: Optional[Callable[..., Callable[[str], Callable[..., None]]]],
        kube_operator_client: Optional[KubernetesClusterConnector],
    ) -> None:
        host_to_process = self.get_host_to_drain()
        if host_to_process and host_to_process.instance_id not in self.draining_host_ttl_cache:
            # We should add instance_id to cache only if we submit host for termination
            should_add_to_cache = False
            if host_to_process.scheduler == "mesos":
                logger.info(f"Mesos host to drain and submit for termination: {host_to_process}")
                try:
                    mesos_drain(
                        mesos_operator_client,
                        [f"{host_to_process.hostname}|{host_to_process.ip}"],
                        arrow.now().timestamp * 1000000000,
                        staticconf.read_int("mesos_maintenance_timeout_seconds", default=600) * 1000000000,
                    )
                except Exception as e:
                    logger.error(f"Failed to drain {host_to_process.hostname} continuing to terminate anyway: {e}")
                finally:
                    self.submit_host_for_termination(host_to_process)
                    should_add_to_cache = True
            elif host_to_process.scheduler == "kubernetes":
                logger.info(f"Kubernetes host to drain and submit for termination: {host_to_process}")
<<<<<<< HEAD
                spent_time = arrow.now() - arrow.get(host_to_process.draining_start_time)
=======
                spent_time = arrow.now() - host_to_process.draining_start_time
>>>>>>> e23e8ba7
                pool_config = staticconf.NamespaceReaders(
                    POOL_NAMESPACE.format(pool=host_to_process.pool, scheduler="kubernetes")
                )
                force_terminate = pool_config.read_bool("draining.force_terminate", False)
                draining_time_threshold_seconds = pool_config.read_int("draining.draining_time_threshold_seconds", 1800)
                should_resend_to_queue = False

                if spent_time.total_seconds() > draining_time_threshold_seconds:
                    if not host_to_process.agent_id or force_terminate:
                        self.submit_host_for_termination(host_to_process, delay=0)
                        should_add_to_cache = True
                    else:
                        if not k8s_uncordon(kube_operator_client, host_to_process.agent_id):
                            should_resend_to_queue = True
                else:
                    if not host_to_process.agent_id or k8s_drain(kube_operator_client, host_to_process.agent_id):
                        self.submit_host_for_termination(host_to_process, delay=0)
                        should_add_to_cache = True
                    else:
                        should_resend_to_queue = True

                if should_resend_to_queue:
                    self.submit_host_for_draining(host_to_process)
            else:
                logger.info(f"Host to submit for termination immediately: {host_to_process}")
                self.submit_host_for_termination(host_to_process, delay=0)
            self.delete_drain_messages([host_to_process])

            if should_add_to_cache:
                self.draining_host_ttl_cache[host_to_process.instance_id] = arrow.now().shift(
                    seconds=DRAIN_CACHE_SECONDS
                )

        elif host_to_process:
            logger.warning(f"Host: {host_to_process.hostname} already being processed, skipping...")
            self.delete_drain_messages([host_to_process])

    def clean_processing_hosts_cache(self) -> None:
        hosts_to_remove = []
        for instance_id, expiration_time in self.draining_host_ttl_cache.items():
            if arrow.now() > expiration_time:
                hosts_to_remove.append(instance_id)
        for host in hosts_to_remove:
            del self.draining_host_ttl_cache[host]

    def process_warning_queue(self) -> None:
        host_to_process = self.get_warned_host()
        if host_to_process:
            logger.info(f"Processing spot warning for {host_to_process.hostname}")
            spot_fleet_resource_groups = []
            for pool in get_pool_name_list(self.cluster, "mesos"):  # draining only supported for Mesos clusters
                pool_config = staticconf.NamespaceReaders(POOL_NAMESPACE.format(pool=pool, scheduler="mesos"))
                for resource_group_conf in pool_config.read_list("resource_groups"):
                    spot_fleet_resource_groups.extend(
                        list(
                            SpotFleetResourceGroup.load(
                                cluster=self.cluster,
                                pool=pool,
                                config=list(resource_group_conf.values())[0],
                            ).keys()
                        )
                    )

            # we should definitely ignore termination warnings that aren't from this
            # cluster or maybe not even paasta instances...
            if host_to_process.group_id in spot_fleet_resource_groups:
                logger.info(f"Sending spot warned host to drain: {host_to_process.hostname}")
                self.submit_host_for_draining(host_to_process)
            else:
                logger.info(f"Ignoring spot warned host because not in our SFRs: {host_to_process.hostname}")
            self.delete_warning_messages([host_to_process])


def host_from_instance_id(
    sender: str,
    receipt_handle: str,
    instance_id: str,
) -> Optional[Host]:
    try:
        instance_data = ec2_describe_instances(instance_ids=[instance_id])
    except ClientError as e:
        logger.exception(f"Couldn't describe instance: {e}")
        return None
    if not instance_data:
        logger.warning(f"No instance data found for {instance_id}")
        return None
    try:
        sfr_ids = [tag["Value"] for tag in instance_data[0]["Tags"] if tag["Key"] == "aws:ec2spot:fleet-request-id"]
        scheduler = "mesos"
        for tag in instance_data[0]["Tags"]:
            if tag["Key"] == "KubernetesCluster":
                scheduler = "kubernetes"
                break
    except KeyError as e:
        logger.warning(f"SFR tag key not found: {e}")
        sfr_ids = []
    if not sfr_ids:
        logger.warning(f"No SFR ID found for {instance_id}")
        return None
    try:
        ip = instance_data[0]["PrivateIpAddress"]
    except KeyError:
        logger.warning(f"No primary IP found for {instance_id}")
        return None
    try:
        hostnames = socket.gethostbyaddr(ip)
    except socket.error:
        logger.warning(f"Couldn't derive hostname from IP via DNS for {ip}")
        return None
    return Host(
        sender=sender,
        receipt_handle=receipt_handle,
        instance_id=instance_id,
        hostname=hostnames[0],
        group_id=sfr_ids[0],
        ip=ip,
        scheduler=scheduler,
<<<<<<< HEAD
        draining_start_time=arrow.now().for_json(),
=======
        draining_start_time=arrow.now(),
>>>>>>> e23e8ba7
    )


def process_queues(cluster_name: str) -> None:
    draining_client = DrainingClient(cluster_name)
    cluster_manager_name = staticconf.read_string(f"clusters.{cluster_name}.cluster_manager")
    mesos_operator_client = kube_operator_client = None
    try:
        kube_operator_client = KubernetesClusterConnector(cluster_name, None)
    except Exception:
        logger.error("Cluster specified is mesos specific. Skipping kubernetes operator")
    if cluster_manager_name == "mesos":
        try:
            mesos_master_url = staticconf.read_string(f"clusters.{cluster_name}.mesos_master_fqdn")
            mesos_secret_path = staticconf.read_string("mesos.mesos_agent_secret_path", default=None)
            mesos_operator_client = operator_api(mesos_master_url, mesos_secret_path)
        except Exception:
            logger.error("Cluster specified is kubernetes specific. Skipping mesos operator")

    logger.info("Polling SQS for messages every 5s")
    while True:
        draining_client.clean_processing_hosts_cache()
        draining_client.process_warning_queue()
        draining_client.process_drain_queue(
            mesos_operator_client=mesos_operator_client,
            kube_operator_client=kube_operator_client,
        )
        draining_client.process_termination_queue(
            mesos_operator_client=mesos_operator_client,
            kube_operator_client=kube_operator_client,
        )
        time.sleep(5)


def terminate_host(host: Host) -> None:
    logger.info(f"Terminating: {host.instance_id}")
    resource_group_class = RESOURCE_GROUPS[host.sender]
    resource_group = resource_group_class(host.group_id)
    resource_group.terminate_instances_by_id([host.instance_id])


def main(args: argparse.Namespace) -> None:
    setup_config(args)
    for pool in get_pool_name_list(args.cluster, "mesos"):
        load_cluster_pool_config(args.cluster, pool, "mesos", None)
    for pool in get_pool_name_list(args.cluster, "kubernetes"):
        load_cluster_pool_config(args.cluster, pool, "kubernetes", None)
    process_queues(args.cluster)


@subparser("drain", "Drains and terminates instances submitted to SQS by clusterman", main)
def add_queue_parser(
    subparser: argparse.ArgumentParser,
    required_named_args: argparse.Namespace,
    optional_named_args: argparse.Namespace,
) -> None:
    add_cluster_arg(required_named_args, required=True)<|MERGE_RESOLUTION|>--- conflicted
+++ resolved
@@ -62,11 +62,7 @@
     receipt_handle: str
     agent_id: str = ""
     pool: str = ""
-<<<<<<< HEAD
-    draining_start_time: str = arrow.now().for_json()
-=======
     draining_start_time: arrow.Arrow = arrow.now()
->>>>>>> e23e8ba7
     scheduler: str = "mesos"
 
 
@@ -125,11 +121,7 @@
             MessageBody=json.dumps(
                 {
                     "agent_id": host.agent_id,
-<<<<<<< HEAD
-                    "draining_start_time": host.draining_start_time,
-=======
                     "draining_start_time": host.draining_start_time.for_json(),
->>>>>>> e23e8ba7
                     "group_id": host.group_id,
                     "hostname": host.hostname,
                     "instance_id": host.instance_id,
@@ -159,11 +151,7 @@
             MessageBody=json.dumps(
                 {
                     "agent_id": host.agent_id,
-<<<<<<< HEAD
-                    "draining_start_time": host.draining_start_time,
-=======
                     "draining_start_time": host.draining_start_time.for_json(),
->>>>>>> e23e8ba7
                     "group_id": host.group_id,
                     "hostname": host.hostname,
                     "instance_id": host.instance_id,
@@ -310,11 +298,7 @@
                     should_add_to_cache = True
             elif host_to_process.scheduler == "kubernetes":
                 logger.info(f"Kubernetes host to drain and submit for termination: {host_to_process}")
-<<<<<<< HEAD
-                spent_time = arrow.now() - arrow.get(host_to_process.draining_start_time)
-=======
                 spent_time = arrow.now() - host_to_process.draining_start_time
->>>>>>> e23e8ba7
                 pool_config = staticconf.NamespaceReaders(
                     POOL_NAMESPACE.format(pool=host_to_process.pool, scheduler="kubernetes")
                 )
@@ -432,11 +416,7 @@
         group_id=sfr_ids[0],
         ip=ip,
         scheduler=scheduler,
-<<<<<<< HEAD
-        draining_start_time=arrow.now().for_json(),
-=======
         draining_start_time=arrow.now(),
->>>>>>> e23e8ba7
     )
 
 
