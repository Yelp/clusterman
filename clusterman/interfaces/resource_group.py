--- conflicted
+++ resolved
@@ -24,24 +24,20 @@
 from typing import Sequence
 
 from clusterman.aws.markets import InstanceMarket
-<<<<<<< HEAD
+from clusterman.interfaces.types import ClusterNodeMetadata
+from clusterman.interfaces.types import InstanceMetadata
 from clusterman.util import ClustermanResources
 
 
-class InstanceMetadata(NamedTuple):
-    group_id: str
-    hostname: Optional[str]
-    instance_id: str
-    ip_address: Optional[str]
-    is_stale: bool
-    market: InstanceMarket
-    state: str
-    uptime: arrow.Arrow
-    resources: ClustermanResources
-=======
-from clusterman.interfaces.types import ClusterNodeMetadata
-from clusterman.interfaces.types import InstanceMetadata
->>>>>>> 2f7fd495
+class ResourceGroupActions:
+    to_launch: List[ClusterNodeMetadata]
+    to_terminate: List[ClusterNodeMetadata]
+    target_capacity: ClustermanResources
+
+    def __init__(self, to_launch, to_terminate, target_capacity):
+        self.to_launch = to_launch
+        self.to_terminate = to_terminate
+        self.target_capacity = target_capacity
 
 
 class ResourceGroup(metaclass=ABCMeta):
@@ -64,7 +60,7 @@
         pass
 
     @abstractmethod
-    def market_weight(self, market: InstanceMarket) -> ClustermanResources:  # pragma: no cover
+    def market_weight(self, market: InstanceMarket) -> float:  # pragma: no cover
         """ Return the weighted capacity assigned to a particular market by this resource group
 
         .. note:: market_weight is compared to fulfilled_capacity when scaling down a pool, so it must
@@ -81,17 +77,15 @@
     @abstractmethod
     def modify_target_capacity(
         self,
-        actions: Collection[ClustermanResources],
+        actions: ResourceGroupActions,
         *,
         dry_run: bool,
     ) -> None:  # pragma: no cover
         """ Modify the target capacity for the resource group
 
-        :param actions: A collection of ClustermanResources vectors, representing the way in which to scale up or down.
-                        ClustermanResources objects with positive values represent scale-up events, whereas
-                        ClustermanResources objects with negative values represent scale-down events. Importantly,
-                        this method should NOT immediately terminate instances according to negative-valued actions, and
-                        instead should wait for the caller to call terminate_instances_by_id.
+        :param actions: A ResourceGroupActions object, representing the types of instances to launch and terminate, and
+                        the total target capacity. Importantly, Importantly, this method should NOT immediately
+                        terminate instances, and instead should wait for the caller to call terminate_instances_by_id.
         :param dry_run: boolean indicating whether to take action or just write to stdout
         """
         pass
@@ -181,24 +175,9 @@
         pass
 
     @abstractmethod
-<<<<<<< HEAD
-    def scale_up_options(self) -> Iterable[ClustermanResources]:
-=======
     def scale_up_options(self) -> Iterable[ClusterNodeMetadata]:
->>>>>>> 2f7fd495
         """ Generate each of the options for scaling up this resource group. For a spot fleet, this would be one
         ClustermanResources for each instance type. For a non-spot ASG, this would be a single ClustermanResources that
         represents the instance type the ASG is configured to run.
         """
-        pass
-
-    @abstractmethod
-<<<<<<< HEAD
-    def scale_down_options(self) -> Iterable[ClustermanResources]:
-=======
-    def scale_down_options(self) -> Iterable[ClusterNodeMetadata]:
->>>>>>> 2f7fd495
-        """ Generate each of the options for scaling down this resource group, i.e. the list of instance types currently
-        running in this resource group.
-        """
         pass