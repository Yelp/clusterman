--- conflicted
+++ resolved
@@ -235,8 +235,7 @@
             "exclude_daemonset_pods",
             default=staticconf.read_bool("exclude_daemonset_pods", default=False),
         )
-<<<<<<< HEAD
-
+        
         label_selector = "{}={}".format(self.pool_label_key, self.pool)
 
         for pod in self._core_api.list_pod_for_all_namespaces(label_selector=label_selector).items:
@@ -250,20 +249,6 @@
             else:
                 pending_pods.append(pod)
         return pods_by_ip, pending_pods, excluded_pods_by_ip
-=======
-        all_pods = self._core_api.list_pod_for_all_namespaces().items
-        for pod in all_pods:
-            if self._pod_belongs_to_pool(pod):
-                if exclude_daemonset_pods and self._pod_belongs_to_daemonset(pod):
-                    excluded_pods_by_ip[pod.status.host_ip].append(pod)
-                elif pod.status.phase == "Running" or self._is_recently_scheduled(pod):
-                    pods_by_ip[pod.status.host_ip].append(pod)
-                elif self._is_unschedulable(pod):
-                    unschedulable_pods.append(pod)
-                else:
-                    logger.info(f"Skipping {pod.metadata.name} pod ({pod.status.phase})")
-        return pods_by_ip, unschedulable_pods, excluded_pods_by_ip
->>>>>>> 32d96bca
 
     def _count_batch_tasks(self, node_ip: str) -> int:
         count = 0
