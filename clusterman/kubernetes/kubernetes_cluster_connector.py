--- conflicted
+++ resolved
@@ -283,7 +283,6 @@
         except Exception as e:
             logger.error(f"Failed creating migration event resource: {e}")
 
-<<<<<<< HEAD
     def has_enough_capacity_for_pods(self) -> bool:
         """Checks whether there are unschedulable pods due to insufficient resources
 
@@ -293,19 +292,10 @@
             reason == PodUnschedulableReason.InsufficientResources for _, reason in self.get_unschedulable_pods()
         )
 
-    def _evict_tasks_from_node(self, hostname: str) -> bool:
-        all_evicted = True
-        pods_to_evict = [
-            pod for pod in self._list_all_pods_on_node(hostname) if not self._pod_belongs_to_daemonset(pod)
-        ]
-        logger.info(f"{len(pods_to_evict)} pods being evicted")
-        for pod in pods_to_evict:
-=======
     def _evict_or_delete_pods(self, node_name: str, pods: List[KubernetesPod], disable_eviction: bool) -> bool:
         all_done = True
         logger.info(f"{len(pods)} pods being evicted/deleted on {node_name}")
         for pod in pods:
->>>>>>> b556fdef
             try:
                 if disable_eviction:
                     self._delete_pod(pod)
