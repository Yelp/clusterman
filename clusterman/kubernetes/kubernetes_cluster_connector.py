--- conflicted
+++ resolved
@@ -102,16 +102,15 @@
         # store the previous _nodes_by_ip for use in get_removed_nodes_before_last_reload()
         self._prev_nodes_by_ip = copy.deepcopy(self._nodes_by_ip)
         self._nodes_by_ip = self._get_nodes_by_ip()
-        logger.info("Reloading pods")
-        (self._pods_by_ip, self._unschedulable_pods, self._excluded_pods_by_ip,) = (
-<<<<<<< HEAD
-            self._get_pods_info() if load_pods_info else ({}, [], {})
-=======
-            self._get_pods_info_with_label()
-            if self.pool_config.read_bool("use_labels_for_pods", default=False)
-            else self._get_pods_info()
->>>>>>> ee8dec9a
-        )
+        if load_pods_info:
+            logger.info("Reloading pods")
+            self._pods_by_ip, self._unschedulable_pods, self._excluded_pods_by_ip = (
+                self._get_pods_info_with_label()
+                if self.pool_config.read_bool("use_labels_for_pods", default=False)
+                else self._get_pods_info()
+            )
+        else:
+            self._pods_by_ip, self._unschedulable_pods, self._excluded_pods_by_ip = ({}, [], {})
 
     def reload_client(self) -> None:
         self._core_api = CachedCoreV1Api(self.kubeconfig_path)
