--- conflicted
+++ resolved
@@ -87,8 +87,12 @@
         self._init_crd_client = init_crd
         self._label_selectors = []
         if self.pool:
-            pool_label_selector = self.pool_config.read_string("pool_label_key", default="clusterman.com/pool")
-            self._label_selectors.append(f"{pool_label_selector}={self.pool}")
+            # TODO(CLUSTERMAN-659): Switch to using just pool_label_key once the new node labels are applied everywhere
+            node_label_selector = self.pool_config.read_string(
+                "node_label_key",
+                default=self.pool_config.read_string("pool_label_key", default="clusterman.com/pool"),
+            )
+            self._label_selectors.append(f"{node_label_selector}={self.pool}")
 
     def reload_state(self) -> None:
         logger.info("Reloading nodes")
@@ -427,17 +431,8 @@
         return True
 
     def _get_nodes_by_ip(self) -> Mapping[str, KubernetesNode]:
-<<<<<<< HEAD
         kwargs = {"label_selector": ",".join(self._label_selectors)} if self._label_selectors else {}
         pool_nodes = self._core_api.list_node(**kwargs).items
-=======
-        # TODO(CLUSTERMAN-659): Switch to using just pool_label_key once the new node labels are applied everywhere
-        node_label_selector = self.pool_config.read_string(
-            "node_label_key", default=self.pool_config.read_string("pool_label_key", default="clusterman.com/pool")
-        )
-        label_selector = f"{node_label_selector}={self.pool}"
-        pool_nodes = self._core_api.list_node(label_selector=label_selector).items
->>>>>>> 0423f858
         return {get_node_ip(node): node for node in pool_nodes}
 
     def _get_pods_info(
