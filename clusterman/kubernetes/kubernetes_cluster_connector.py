# Copyright 2019 Yelp Inc.
#
# Licensed under the Apache License, Version 2.0 (the "License");
# you may not use this file except in compliance with the License.
# You may obtain a copy of the License at
#
#     http://www.apache.org/licenses/LICENSE-2.0
#
# Unless required by applicable law or agreed to in writing, software
# distributed under the License is distributed on an "AS IS" BASIS,
# WITHOUT WARRANTIES OR CONDITIONS OF ANY KIND, either express or implied.
# See the License for the specific language governing permissions and
# limitations under the License.
import copy
from collections import defaultdict
from typing import List
from typing import Mapping
from typing import Optional
from typing import Tuple

import arrow
import colorlog
import kubernetes
import staticconf
from kubernetes.client.models.v1_node import V1Node as KubernetesNode
from kubernetes.client.models.v1_pod import V1Pod as KubernetesPod
from kubernetes.client.rest import ApiException

from clusterman.interfaces.cluster_connector import ClusterConnector
from clusterman.interfaces.types import AgentMetadata
from clusterman.interfaces.types import AgentState
from clusterman.kubernetes.util import allocated_node_resources
from clusterman.kubernetes.util import CachedCoreV1Api
from clusterman.kubernetes.util import get_node_ip
from clusterman.kubernetes.util import PodUnschedulableReason
from clusterman.kubernetes.util import total_node_resources
from clusterman.kubernetes.util import total_pod_resources
from clusterman.util import strtobool


logger = colorlog.getLogger(__name__)
KUBERNETES_SCHEDULED_PHASES = {"Pending", "Running"}
CLUSTERMAN_TERMINATION_TAINT_KEY = "clusterman.yelp.com/terminating"


class KubernetesClusterConnector(ClusterConnector):
    SCHEDULER = "kubernetes"
    _core_api: kubernetes.client.CoreV1Api
    _pods: List[KubernetesPod]
    _prev_nodes_by_ip: Mapping[str, KubernetesNode]
    _nodes_by_ip: Mapping[str, KubernetesNode]
    _unschedulable_pods: List[KubernetesPod]
    _excluded_pods_by_ip: Mapping[str, List[KubernetesPod]]
    _pods_by_ip: Mapping[str, List[KubernetesPod]]

    def __init__(self, cluster: str, pool: Optional[str]) -> None:
        super().__init__(cluster, pool)
        self.kubeconfig_path = staticconf.read_string(f"clusters.{cluster}.kubeconfig_path")
        self._safe_to_evict_annotation = staticconf.read_string(
            f"clusters.{cluster}.pod_safe_to_evict_annotation",
            default="cluster-autoscaler.kubernetes.io/safe-to-evict",
        )
        self._nodes_by_ip = {}

    def reload_state(self) -> None:
        logger.info("Reloading nodes")

        self._core_api = CachedCoreV1Api(self.kubeconfig_path)

        # store the previous _nodes_by_ip for use in get_removed_nodes_before_last_reload()
        self._prev_nodes_by_ip = copy.deepcopy(self._nodes_by_ip)
        self._nodes_by_ip = self._get_nodes_by_ip()
        logger.info("Reloading pods")
        (
            self._pods_by_ip,
            self._unschedulable_pods,
            self._excluded_pods_by_ip,
        ) = self._get_pods_info()

    def get_num_removed_nodes_before_last_reload(self) -> int:
        previous_nodes = self._prev_nodes_by_ip
        current_nodes = self._nodes_by_ip

        return max(0, len(previous_nodes) - len(current_nodes))

    def get_resource_pending(self, resource_name: str) -> float:
        return getattr(
            allocated_node_resources([p for p, __ in self.get_unschedulable_pods()]),
            resource_name,
        )

    def get_resource_allocation(self, resource_name: str) -> float:
        return sum(getattr(allocated_node_resources(pod), resource_name) for pod in self._pods_by_ip.values())

    def get_resource_total(self, resource_name: str) -> float:
        if self._excluded_pods_by_ip:
            logger.info(f"Excluded {self.get_resource_excluded(resource_name)} {resource_name} from daemonset pods")
        return sum(
            getattr(
                total_node_resources(node, self._excluded_pods_by_ip.get(node_ip, [])),
                resource_name,
            )
            for node_ip, node in self._nodes_by_ip.items()
        )

    def get_resource_excluded(self, resource_name: str) -> float:
        return sum(
            getattr(
                allocated_node_resources(self._excluded_pods_by_ip.get(node_ip, [])),
                resource_name,
            )
            for node_ip in self._nodes_by_ip.keys()
        )

    def get_unschedulable_pods(
        self,
    ) -> List[Tuple[KubernetesPod, PodUnschedulableReason]]:
        unschedulable_pods = []
        for pod in self._unschedulable_pods:
            unschedulable_pods.append((pod, self._get_pod_unschedulable_reason(pod)))
        return unschedulable_pods

    def freeze_agent(self, agent_id: str) -> None:
        now = str(arrow.now().timestamp)
        try:
            body = {
                "spec": {"taints": [{"effect": "NoSchedule", "key": CLUSTERMAN_TERMINATION_TAINT_KEY, "value": now}]}
            }
            self._core_api.patch_node(agent_id, body)
        except ApiException as e:
            logger.warning(f"Failed to freeze {agent_id}: {e}")

    def _pod_belongs_to_daemonset(self, pod: KubernetesPod) -> bool:
        return pod.metadata.owner_references and any(
            [owner_reference.kind == "DaemonSet" for owner_reference in pod.metadata.owner_references]
        )

    def _get_pod_unschedulable_reason(self, pod: KubernetesPod) -> PodUnschedulableReason:
        pod_resource_request = total_pod_resources(pod)
        for node_ip, pods_on_node in self._pods_by_ip.items():
            node = self._nodes_by_ip.get(node_ip)
            if node:
                available_node_resources = total_node_resources(
                    node, self._excluded_pods_by_ip.get(node_ip, [])
                ) - allocated_node_resources(pods_on_node)
                if pod_resource_request < available_node_resources:
                    return PodUnschedulableReason.Unknown

        return PodUnschedulableReason.InsufficientResources

    def _get_agent_metadata(self, node_ip: str) -> AgentMetadata:
        node = self._nodes_by_ip.get(node_ip)
        if not node:
            return AgentMetadata(state=AgentState.ORPHANED)
        return AgentMetadata(
            agent_id=node.metadata.name,
            allocated_resources=allocated_node_resources(self._pods_by_ip[node_ip]),
            is_safe_to_kill=self._is_node_safe_to_kill(node_ip),
            is_frozen=self._is_node_frozen(node),
            batch_task_count=self._count_batch_tasks(node_ip),
            state=(AgentState.RUNNING if self._pods_by_ip[node_ip] else AgentState.IDLE),
            task_count=len(self._pods_by_ip[node_ip]),
            total_resources=total_node_resources(node, self._excluded_pods_by_ip.get(node_ip, [])),
        )

    def _is_node_frozen(self, node: KubernetesNode) -> bool:
        if not node.spec:
            return False

        if node.spec.taints:
            for taint in node.spec.taints:
                if taint.key == CLUSTERMAN_TERMINATION_TAINT_KEY:
                    return True
        return False

    def _is_node_safe_to_kill(self, node_ip: str) -> bool:
        for pod in self._pods_by_ip[node_ip]:
            annotations = pod.metadata.annotations or dict()
            pod_safe_to_evict = strtobool(annotations.get(self.safe_to_evict_key, "true"))
            if not pod_safe_to_evict:
                return False
        return True

    def _get_nodes_by_ip(self) -> Mapping[str, KubernetesNode]:
<<<<<<< HEAD
        use_different_label_for_nodes = self.pool_config.read_string("use_different_label_for_nodes", default=False)
=======
        use_different_label_for_nodes = self.pool_config.read_bool("use_different_label_for_nodes", False)
>>>>>>> 066b581a

        if use_different_label_for_nodes:
            node_label_selector = self.pool_config.read_string("node_label_key", default="clusterman.com/pool")
        else:
            node_label_selector = self.pool_config.read_string("pool_label_key", default="clusterman.com/pool")

        label_selector = f"{node_label_selector}={self.pool}"
        pool_nodes = self._core_api.list_node(label_selector=label_selector).items
        return {get_node_ip(node): node for node in pool_nodes}

    def _get_pods_info(
        self,
    ) -> Tuple[Mapping[str, List[KubernetesPod]], List[KubernetesPod], Mapping[str, List[KubernetesPod]],]:
        pods_by_ip: Mapping[str, List[KubernetesPod]] = defaultdict(list)
        unschedulable_pods: List[KubernetesPod] = []
        excluded_pods_by_ip: Mapping[str, List[KubernetesPod]] = defaultdict(list)

        exclude_daemonset_pods = self.pool_config.read_bool(
            "exclude_daemonset_pods",
            default=staticconf.read_bool("exclude_daemonset_pods", default=False),
        )
        label_selector = f"{self.pool_label_key}={self.pool}"

        for pod in self._core_api.list_pod_for_all_namespaces(label_selector=label_selector).items:
            if exclude_daemonset_pods and self._pod_belongs_to_daemonset(pod):
                excluded_pods_by_ip[pod.status.host_ip].append(pod)
            elif pod.status.phase == "Running" or self._is_recently_scheduled(pod):
                pods_by_ip[pod.status.host_ip].append(pod)
            elif self._is_unschedulable(pod):
                unschedulable_pods.append(pod)
            else:
                logger.info(f"Skipping {pod.metadata.name} pod ({pod.status.phase})")
        return pods_by_ip, unschedulable_pods, excluded_pods_by_ip

    def _count_batch_tasks(self, node_ip: str) -> int:
        count = 0
        for pod in self._pods_by_ip[node_ip]:
            if pod.metadata.annotations is None:
                continue
            for annotation, value in pod.metadata.annotations.items():
                if annotation == self._safe_to_evict_annotation:
                    count += not strtobool(value)  # if it's safe to evict, it's NOT a batch task
                    break
        return count

    def _is_recently_scheduled(self, pod: KubernetesPod) -> bool:
        # To find pods which in pending phase but already scheduled to the node.
        # The phase of these pods is changed to running asap,
        # Therefore, we should consider these pods for our next steps.
        if pod.status.phase != "Pending":
            return False
        if not pod.status or not pod.status.conditions:
            return False
        for condition in pod.status.conditions:
            if condition.type == "PodScheduled" and condition.status == "True":
                return True
        return False

    def _is_unschedulable(self, pod: KubernetesPod) -> bool:
        if pod.status.phase != "Pending":
            return False
        if not pod.status or not pod.status.conditions:
            return False
        for condition in pod.status.conditions:
            if condition.type == "PodScheduled" and condition.reason == "Unschedulable":
                return True
        return False

    @property
    def pool_label_key(self):
        return self.pool_config.read_string("pool_label_key", default="clusterman.com/pool")

    @property
    def safe_to_evict_key(self):
        return self.pool_config.read_string("safe_to_evict_key", default="clusterman.com/safe_to_evict")<|MERGE_RESOLUTION|>--- conflicted
+++ resolved
@@ -182,11 +182,7 @@
         return True
 
     def _get_nodes_by_ip(self) -> Mapping[str, KubernetesNode]:
-<<<<<<< HEAD
         use_different_label_for_nodes = self.pool_config.read_string("use_different_label_for_nodes", default=False)
-=======
-        use_different_label_for_nodes = self.pool_config.read_bool("use_different_label_for_nodes", False)
->>>>>>> 066b581a
 
         if use_different_label_for_nodes:
             node_label_selector = self.pool_config.read_string("node_label_key", default="clusterman.com/pool")
