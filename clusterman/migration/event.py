--- conflicted
+++ resolved
@@ -110,7 +110,6 @@
             "target": self.stringify_target(),
         }
 
-<<<<<<< HEAD
     def matches(self, node: ClusterNodeMetadata) -> bool:
         """Check if condition is met for a node
 
@@ -118,10 +117,9 @@
         :return: true if it meets the condition
         """
         return self.operator.apply(self.trait.get_from(node), self.target)
-=======
+
     def __str__(self) -> str:
         return f"{self.trait.name} {self.operator.value} {self.stringify_target()}"
->>>>>>> d2af3739
 
 
 class MigrationEvent(NamedTuple):
