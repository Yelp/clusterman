# Copyright 2019 Yelp Inc.
#
# Licensed under the Apache License, Version 2.0 (the "License");
# you may not use this file except in compliance with the License.
# You may obtain a copy of the License at
#
#     http://www.apache.org/licenses/LICENSE-2.0
#
# Unless required by applicable law or agreed to in writing, software
# distributed under the License is distributed on an "AS IS" BASIS,
# WITHOUT WARRANTIES OR CONDITIONS OF ANY KIND, either express or implied.
# See the License for the specific language governing permissions and
# limitations under the License.
import time
from functools import partial
from multiprocessing import Process
from multiprocessing.synchronize import Lock as LockBase
from statistics import mean
from typing import Callable
from typing import cast
from typing import Collection
from typing import Tuple

import colorlog

from clusterman.autoscaler.pool_manager import AWS_RUNNING_STATES
from clusterman.autoscaler.pool_manager import PoolManager
from clusterman.autoscaler.toggle import disable_autoscaling
from clusterman.autoscaler.toggle import enable_autoscaling
from clusterman.draining.queue import TerminationReason
from clusterman.interfaces.types import ClusterNodeMetadata
from clusterman.kubernetes.kubernetes_cluster_connector import KubernetesClusterConnector
from clusterman.migration.event import MigrationEvent
from clusterman.migration.settings import WorkerSetup
from clusterman.monitoring_lib import get_monitoring_client
from clusterman.util import limit_function_runtime


module_logger = colorlog.getLogger(__name__)
UPTIME_CHECK_INTERVAL_SECONDS = 60 * 60  # 1 hour
INITIAL_POOL_HEALTH_TIMEOUT_SECONDS = 15 * 60
SUPPORTED_POOL_SCHEDULER = "kubernetes"

SFX_NODE_DRAIN_COUNT = "clusterman.node_migration.drain_count"
SFX_MIGRATION_JOB_DURATION = "clusterman.node_migration.duration"
SFX_DRAINED_NODE_UPTIME = "clusterman.node_migration.drained_node_uptime"


class RestartableDaemonProcess:
    def __init__(self, target, args, kwargs) -> None:
        self.__target = target
        self.__args = args
        self.__kwargs = kwargs
        self._init_proc_handle()

    def _init_proc_handle(self):
        self.process_handle = Process(target=self.__target, args=self.__args, kwargs=self.__kwargs)
        self.process_handle.daemon = True

    def restart(self):
        if self.process_handle.is_alive():
            self.process_handle.kill()
        self._init_proc_handle()
        self.process_handle.start()

    def __getattr__(self, attr):
        return getattr(self.process_handle, attr)


class NodeMigrationError(Exception):
    pass


def _monitor_pool_health(
    manager: PoolManager,
    timeout: float,
    drained: Collection[ClusterNodeMetadata],
    health_check_interval_seconds: int,
    ignore_pod_health: bool = False,
    orphan_capacity_tollerance: float = 0,
) -> Tuple[bool, Collection[ClusterNodeMetadata]]:
    """Monitor pool health after nodes were submitted for draining

    :param PoolManager manager: pool manager instance
    :param float timeout: timestamp after which giving up
    :param Collection[ClusterNodeMetadata] drained: nodes which were submitted for draining
    :param int health_check_interval_seconds: how often to iterate the check
    :param bool ignore_pod_health: If set, do not check that pods can successfully be scheduled
    :param float orphan_capacity_tollerance: acceptable ratio of orphan capacity to still consider check satisfied
    :return: tuple of health status, and nodes failing to drain
    """
    still_to_drain = []
    logger = module_logger.getChild(manager.pool)
    draining_happened, capacity_satisfied, pods_healthy = False, False, False
    connector = cast(KubernetesClusterConnector, manager.cluster_connector)
    logger.info(f"Monitoring health for {manager.cluster}:{manager.pool}")
    while time.time() < timeout:
        manager.reload_state(load_pods_info=not ignore_pod_health)
        still_to_drain = (
            [node for node in drained if manager.is_node_still_in_pool(node)] if not draining_happened else []
        )
        draining_happened = draining_happened or not bool(still_to_drain)
        # TODO: replace these with use of walrus operator in if-statement once on py38
        capacity_satisfied = capacity_satisfied or (
            draining_happened and manager.is_capacity_satisfied(orphan_capacity_tollerance)
        )
        pods_healthy = pods_healthy or (
            draining_happened and (ignore_pod_health or connector.has_enough_capacity_for_pods())
        )
        if draining_happened and capacity_satisfied and pods_healthy:
            return True, still_to_drain
        else:
            logger.info(
                f"Pool {manager.cluster}:{manager.pool} not healthy yet"
                f" (drain_ok={draining_happened}, capacity_ok={capacity_satisfied}, pods_ok={pods_healthy})"
            )
        time.sleep(health_check_interval_seconds)
    return False, still_to_drain


def _drain_node_selection(
    manager: PoolManager, selector: Callable[[ClusterNodeMetadata], bool], worker_setup: WorkerSetup
) -> bool:
    """Drain nodes in pool according to selection criteria

    :param PoolManager manager: pool manager instance
    :param Callable[[ClusterNodeMetadata], bool] selector: selection filter
    :param WorkerSetup worker_setup: node migration setup
    :return: true if completed
    """
    logger = module_logger.getChild(manager.pool)
    nodes = manager.get_node_metadatas(AWS_RUNNING_STATES)
    selected = sorted(filter(selector, nodes), key=worker_setup.precedence.sort_key)
    if not selected:
        return True
    monitoring_info = {"cluster": manager.cluster, "pool": manager.pool}
    node_drain_counter = get_monitoring_client().create_counter(SFX_NODE_DRAIN_COUNT, monitoring_info)
    job_timer = get_monitoring_client().create_timer(SFX_MIGRATION_JOB_DURATION, monitoring_info)
    node_uptime_gauge = get_monitoring_client().create_gauge(SFX_DRAINED_NODE_UPTIME, monitoring_info)
    chunk = worker_setup.rate.of(len(nodes))
    n_requeued_nodes, i, selection_size = 0, 0, len(selected)
    logger.info(f"{selection_size} nodes of {manager.cluster}:{manager.pool} will be recycled")
    job_timer.start()
    while i < len(selected):
        start_time = time.time()
        selection_chunk = selected[i : i + chunk]
        for node in selection_chunk:
            logger.info(f"Recycling node {node.instance.instance_id}")
            manager.submit_for_draining(node, TerminationReason.NODE_MIGRATION)
            node_uptime_gauge.set(node.instance.uptime.total_seconds())
            node_drain_counter.count()
        time.sleep(worker_setup.bootstrap_wait)
        is_healthy, still_to_drain = _monitor_pool_health(
            manager=manager,
            timeout=start_time + worker_setup.bootstrap_timeout,
            drained=selection_chunk,
            health_check_interval_seconds=worker_setup.health_check_interval,
            ignore_pod_health=worker_setup.ignore_pod_health,
            orphan_capacity_tollerance=worker_setup.orphan_capacity_tollerance,
        )
        if not is_healthy:
            if still_to_drain and len(still_to_drain) + n_requeued_nodes <= worker_setup.allowed_failed_drains:
                n_requeued_nodes += len(still_to_drain)
                selected.extend(still_to_drain)
            else:
                logger.warning(
                    f"Pool {manager.cluster}:{manager.pool} did not come back"
                    " to desired capacity, stopping selection draining"
                )
                job_timer.stop()
                return False
        logger.info(
            f"Recycled {min(i + chunk - n_requeued_nodes, selection_size)} nodes out of {selection_size} selected"
        )
        i += len(selection_chunk)
    logger.info(f"Completed recycling node selection from {manager.cluster}:{manager.pool}")
    job_timer.stop()
    return True


def uptime_migration_worker(
    cluster: str, pool: str, uptime_seconds: int, worker_setup: WorkerSetup, pool_lock: LockBase
) -> None:
    """Worker monitoring and migrating nodes according to uptime

    :parma str cluster: cluster name
    :param str pool: pool name
    :param int uptime_seconds: uptime threshold
    :param WorkerSetup worker_setup: migration setup
    """
<<<<<<< HEAD
    logger = module_logger.getChild(pool)
=======
    skipped_executions = 0
>>>>>>> 55cb7d7d
    manager = PoolManager(cluster, pool, SUPPORTED_POOL_SCHEDULER, fetch_state=False)
    node_selector = lambda node: node.instance.uptime.total_seconds() > uptime_seconds  # noqa
    if not manager.draining_client:
        logger.warning(f"Draining client not set up for {cluster}:{pool}, giving up")
        return
    try:
        while True:
            manager.reload_state(load_pods_info=not worker_setup.ignore_pod_health)
            if (
                worker_setup.max_uptime_worker_skips > 0 and skipped_executions > worker_setup.max_uptime_worker_skips
            ) or manager.is_capacity_satisfied(worker_setup.orphan_capacity_tollerance):
                with pool_lock:
                    _drain_node_selection(manager, node_selector, worker_setup)
                skipped_executions = 0
            else:
                skipped_executions += 1
                logger.warning(
                    f"Pool {cluster}:{pool} is currently underprovisioned, skipping uptime migration iteration"
                )
            time.sleep(UPTIME_CHECK_INTERVAL_SECONDS)
    except Exception as e:
        logger.error(f"Issue while running uptime worker: {e}")
        raise


def event_migration_worker(migration_event: MigrationEvent, worker_setup: WorkerSetup, pool_lock: LockBase) -> None:
    """Worker migrating nodes according to event configuration

    :param MigrationEvent migration_event: event instance
    :param WorkerSetup worker_setup: migration setup
    """
    pool_lock_acquired = False
    logger = module_logger.getChild(migration_event.pool)
    manager = PoolManager(migration_event.cluster, migration_event.pool, SUPPORTED_POOL_SCHEDULER, fetch_state=False)
    connector = cast(KubernetesClusterConnector, manager.cluster_connector)
    connector.set_label_selectors(migration_event.label_selectors, add_to_existing=True)
    manager.reload_state(load_pods_info=not worker_setup.ignore_pod_health)
    try:
        pool_lock.acquire(timeout=worker_setup.expected_duration)
        pool_lock_acquired = True
        if worker_setup.disable_autoscaling:
            logger.info(f"Disabling autoscaling for {migration_event.cluster}:{migration_event.pool}")
            disable_autoscaling(
                migration_event.cluster,
                migration_event.pool,
                SUPPORTED_POOL_SCHEDULER,
                time.time() + worker_setup.expected_duration,
            )
        if worker_setup.prescaling:
            nodes = manager.get_node_metadatas(AWS_RUNNING_STATES)
            offset = worker_setup.prescaling.of(len(nodes))
            logger.info(f"Applying pre-scaling of {offset} node to {migration_event.cluster}:{migration_event.pool}")
            avg_weight = mean(node.instance.weight for node in nodes)
            prescaled_capacity = round(manager.target_capacity + (offset * avg_weight))
            manager.modify_target_capacity(prescaled_capacity)
        if not _monitor_pool_health(
            manager=manager,
            timeout=time.time() + INITIAL_POOL_HEALTH_TIMEOUT_SECONDS,
            drained=[],
            health_check_interval_seconds=worker_setup.health_check_interval,
            ignore_pod_health=True,
            orphan_capacity_tollerance=worker_setup.orphan_capacity_tollerance,
        ):
            raise NodeMigrationError(f"Pool {migration_event.cluster}:{migration_event.pool} is not healthy")
        node_selector = lambda node: node.agent.agent_id and not migration_event.condition.matches(node)  # noqa
        migration_routine = partial(_drain_node_selection, manager, node_selector, worker_setup)
        if not limit_function_runtime(migration_routine, worker_setup.expected_duration):
            raise NodeMigrationError(f"Failed migrating nodes for event {migration_event}")
    except Exception as e:
        logger.error(f"Issue while processing migration event {migration_event}: {e}")
        raise
    finally:
        if pool_lock_acquired:
            pool_lock.release()
        # we do not reset the pool target capacity in case of pre-scaling as we
        # trust the autoscaler to readjust that in a short time eventually
        if worker_setup.disable_autoscaling:
            logger.info(f"Re-enabling autoscaling for {migration_event.cluster}:{migration_event.pool}")
            enable_autoscaling(migration_event.cluster, migration_event.pool, SUPPORTED_POOL_SCHEDULER)<|MERGE_RESOLUTION|>--- conflicted
+++ resolved
@@ -188,11 +188,8 @@
     :param int uptime_seconds: uptime threshold
     :param WorkerSetup worker_setup: migration setup
     """
-<<<<<<< HEAD
+    skipped_executions = 0
     logger = module_logger.getChild(pool)
-=======
-    skipped_executions = 0
->>>>>>> 55cb7d7d
     manager = PoolManager(cluster, pool, SUPPORTED_POOL_SCHEDULER, fetch_state=False)
     node_selector = lambda node: node.instance.uptime.total_seconds() > uptime_seconds  # noqa
     if not manager.draining_client:
