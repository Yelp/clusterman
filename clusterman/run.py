import logging

import staticconf

from clusterman.args import parse_args
from clusterman.util import setup_config


def setup_logging():
    EVENT_LOG_LEVEL = 25
    logging.addLevelName(EVENT_LOG_LEVEL, 'EVENT')

    def event(self, message, *args, **kwargs):
        if self.isEnabledFor(EVENT_LOG_LEVEL):
            self._log(EVENT_LOG_LEVEL, message, args, **kwargs)
    logging.Logger.event = event


def main():
    args = parse_args('Mesos cluster scaling and management')
<<<<<<< HEAD
    staticconf.YamlConfiguration(args.private_aws_config)
=======
    setup_logging()
    setup_config(args)
>>>>>>> 6a654f34
    args.entrypoint(args)


if __name__ == '__main__':
    main()<|MERGE_RESOLUTION|>--- conflicted
+++ resolved
@@ -1,6 +1,4 @@
 import logging
-
-import staticconf
 
 from clusterman.args import parse_args
 from clusterman.util import setup_config
@@ -18,12 +16,8 @@
 
 def main():
     args = parse_args('Mesos cluster scaling and management')
-<<<<<<< HEAD
-    staticconf.YamlConfiguration(args.private_aws_config)
-=======
     setup_logging()
     setup_config(args)
->>>>>>> 6a654f34
     args.entrypoint(args)
 
 
