import mock
import pytest
import staticconf

from clusterman.aws.markets import PRIVATE_AWS_CONFIG
from clusterman.math.piecewise import PiecewiseConstantFunction


<<<<<<< HEAD
_azs_patch = None


def pytest_configure(config):
    """ patch the AZs list for the entire test run (before collection) """
    global _azs_patch
    subnet_to_azs = {'subnet': {'foo': 'fake-az-1', 'bar': 'fake-az-2', 'baz': 'fake-az-3'}}
    staticconf.DictConfiguration(subnet_to_azs, namespace=PRIVATE_AWS_CONFIG)
    _azs_patch = mock.patch('clusterman.aws.markets.EC2_AZS', subnet_to_azs['subnet'].values())
    _azs_patch.__enter__()


def pytest_unconfigure(config):
    """ remove the AZs patch """
    _azs_patch.__exit__()
=======
_ttl_patch = None


def pytest_configure(config):
    """ patch the CACHE_TTL to prevent tests from failing; needs to happen before modules loaded """
    global _ttl_patch
    _ttl_patch = mock.patch('clusterman.mesos.constants.CACHE_TTL', 0)
    _ttl_patch.__enter__()


def pytest_unconfigure(config):
    """ remove the TTL patch """
    _ttl_patch.__exit__()
>>>>>>> 6a654f34


@pytest.fixture
def fn():
    return PiecewiseConstantFunction(1)<|MERGE_RESOLUTION|>--- conflicted
+++ resolved
@@ -1,28 +1,9 @@
 import mock
 import pytest
-import staticconf
 
-from clusterman.aws.markets import PRIVATE_AWS_CONFIG
 from clusterman.math.piecewise import PiecewiseConstantFunction
 
 
-<<<<<<< HEAD
-_azs_patch = None
-
-
-def pytest_configure(config):
-    """ patch the AZs list for the entire test run (before collection) """
-    global _azs_patch
-    subnet_to_azs = {'subnet': {'foo': 'fake-az-1', 'bar': 'fake-az-2', 'baz': 'fake-az-3'}}
-    staticconf.DictConfiguration(subnet_to_azs, namespace=PRIVATE_AWS_CONFIG)
-    _azs_patch = mock.patch('clusterman.aws.markets.EC2_AZS', subnet_to_azs['subnet'].values())
-    _azs_patch.__enter__()
-
-
-def pytest_unconfigure(config):
-    """ remove the AZs patch """
-    _azs_patch.__exit__()
-=======
 _ttl_patch = None
 
 
@@ -36,7 +17,6 @@
 def pytest_unconfigure(config):
     """ remove the TTL patch """
     _ttl_patch.__exit__()
->>>>>>> 6a654f34
 
 
 @pytest.fixture
