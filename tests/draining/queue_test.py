# Copyright 2019 Yelp Inc.
#
# Licensed under the Apache License, Version 2.0 (the "License");
# you may not use this file except in compliance with the License.
# You may obtain a copy of the License at
#
#     http://www.apache.org/licenses/LICENSE-2.0
#
# Unless required by applicable law or agreed to in writing, software
# distributed under the License is distributed on an "AS IS" BASIS,
# WITHOUT WARRANTIES OR CONDITIONS OF ANY KIND, either express or implied.
# See the License for the specific language governing permissions and
# limitations under the License.
import socket

import arrow
import mock
import pytest
import staticconf.testing
from botocore.exceptions import ClientError

from clusterman.aws.spot_fleet_resource_group import SpotFleetResourceGroup
from clusterman.draining.queue import DrainingClient
from clusterman.draining.queue import Host
from clusterman.draining.queue import host_from_instance_id
from clusterman.draining.queue import main
from clusterman.draining.queue import process_queues
from clusterman.draining.queue import terminate_host


@pytest.fixture
def mock_draining_client():
    with mock.patch("clusterman.draining.queue.sqs", autospec=True) as mock_sqs:
        mock_sqs.send_message = mock.Mock()
        mock_sqs.receive_message = mock.Mock()
        mock_sqs.delete_message = mock.Mock()
        return DrainingClient("mesos-test")


def test_submit_instance_for_draining(mock_draining_client):
    now = arrow.now()
    with mock.patch(
        "clusterman.draining.queue.json",
        autospec=True,
    ) as mock_json:
        mock_instance = mock.Mock(
            group_id="sfr123",
            hostname="host123",
            instance_id="i123",
            ip_address="10.1.1.1",
        )
        assert (
            mock_draining_client.submit_instance_for_draining(
                mock_instance,
                sender=SpotFleetResourceGroup,
                scheduler="mesos",
                pool="default",
                agent_id="agt123",
                draining_start_time=now,
            )
            == mock_draining_client.client.send_message.return_value
        )
        mock_json.dumps.assert_called_with(
            {
                "agent_id": "agt123",
                "draining_start_time": now.for_json(),
                "group_id": "sfr123",
                "hostname": "host123",
                "instance_id": "i123",
                "ip": "10.1.1.1",
                "pool": "default",
                "scheduler": "mesos",
            }
        )
        mock_draining_client.client.send_message.assert_called_with(
            QueueUrl=mock_draining_client.drain_queue_url,
            MessageAttributes={
                "Sender": {
                    "DataType": "String",
                    "StringValue": "sfr",
                },
            },
            MessageBody=mock_json.dumps.return_value,
        )


def test_submit_host_for_draining(mock_draining_client):
    now = arrow.now()
    with mock.patch(
        "clusterman.draining.queue.json",
        autospec=True,
    ) as mock_json:
        mock_host = mock.Mock(
            instance_id="i123",
            ip="10.1.1.1",
            hostname="host123",
            group_id="sfr123",
            sender="aws_2_min_warning",
            scheduler="kubernetes",
            agent_id="agt123",
            pool="default",
<<<<<<< HEAD
            draining_start_time=now.for_json(),
=======
            draining_start_time=now,
>>>>>>> e23e8ba7
        )
        assert (
            mock_draining_client.submit_host_for_draining(
                mock_host,
            )
            == mock_draining_client.client.send_message.return_value
        )
        mock_json.dumps.assert_called_with(
            {
                "instance_id": "i123",
                "ip": "10.1.1.1",
                "hostname": "host123",
                "group_id": "sfr123",
                "scheduler": "kubernetes",
                "agent_id": "agt123",
                "pool": "default",
                "draining_start_time": now.for_json(),
            }
        )
        mock_draining_client.client.send_message.assert_called_with(
            QueueUrl=mock_draining_client.drain_queue_url,
            MessageAttributes={
                "Sender": {
                    "DataType": "String",
                    "StringValue": "aws_2_min_warning",
                },
            },
            MessageBody=mock_json.dumps.return_value,
        )


def test_get_warned_host(mock_draining_client):
    with mock.patch(
        "clusterman.draining.queue.host_from_instance_id",
        autospec=True,
    ) as mock_host_from_instance_id:
        mock_draining_client.client.receive_message.return_value = {
            "Messages": [
                {
                    "ReceiptHandle": "rcpt",
                    "Body": '{"detail": {"instance-id": "i-123"}}',
                }
            ]
        }
        assert mock_draining_client.get_warned_host() is mock_host_from_instance_id.return_value
        mock_host_from_instance_id.assert_called_with(
            sender="sfr",
            receipt_handle="rcpt",
            instance_id="i-123",
        )
        assert not mock_draining_client.client.delete_message.called

        mock_host_from_instance_id.return_value = None
        assert mock_draining_client.get_warned_host() is None
        assert mock_draining_client.client.delete_message.called


def test_get_warned_host_no_warning_queue_url(mock_draining_client):
    mock_draining_client.warning_queue_url = None
    host = mock_draining_client.get_warned_host()
    assert host is None
    assert mock_draining_client.client.receive_message.call_count == 0


def test_submit_host_for_termination(mock_draining_client):
    now = arrow.now()
    with mock.patch(
        "clusterman.draining.queue.json",
        autospec=True,
    ) as mock_json:
        mock_host = mock.Mock(
            instance_id="i123",
            ip="10.1.1.1",
            hostname="host123",
            group_id="sfr123",
            sender="clusterman",
            scheduler="kubernetes",
            agent_id="agt123",
            pool="default",
<<<<<<< HEAD
            draining_start_time=now.for_json(),
=======
            draing_start_time=now,
>>>>>>> e23e8ba7
        )
        assert (
            mock_draining_client.submit_host_for_termination(
                mock_host,
                delay=0,
            )
            == mock_draining_client.client.send_message.return_value
        )
        mock_json.dumps.assert_called_with(
            {
                "agent_id": "agt123",
                "draining_start_time": now.for_json(),
                "group_id": "sfr123",
                "hostname": "host123",
                "instance_id": "i123",
                "ip": "10.1.1.1",
                "pool": "default",
                "scheduler": "kubernetes",
                "agent_id": "agt123",
                "pool": "default",
                "draining_start_time": mock_host.draining_start_time.for_json(),
            }
        )
        mock_draining_client.client.send_message.assert_called_with(
            QueueUrl=mock_draining_client.termination_queue_url,
            DelaySeconds=0,
            MessageAttributes={
                "Sender": {
                    "DataType": "String",
                    "StringValue": "clusterman",
                },
            },
            MessageBody=mock_json.dumps.return_value,
        )

        assert (
            mock_draining_client.submit_host_for_termination(
                mock_host,
            )
            == mock_draining_client.client.send_message.return_value
        )
        mock_json.dumps.assert_called_with(
            {
                "agent_id": "agt123",
                "draining_start_time": now.for_json(),
                "group_id": "sfr123",
                "hostname": "host123",
                "instance_id": "i123",
                "ip": "10.1.1.1",
                "pool": "default",
                "scheduler": "kubernetes",
                "agent_id": "agt123",
                "pool": "default",
                "draining_start_time": mock_host.draining_start_time.for_json(),
            }
        )
        mock_draining_client.client.send_message.assert_called_with(
            QueueUrl=mock_draining_client.termination_queue_url,
            DelaySeconds=90,
            MessageAttributes={
                "Sender": {
                    "DataType": "String",
                    "StringValue": "clusterman",
                },
            },
            MessageBody=mock_json.dumps.return_value,
        )


def test_get_host_to_drain(mock_draining_client):
    now = arrow.now()
    with mock.patch(
        "clusterman.draining.queue.json",
        autospec=True,
    ) as mock_json:
        mock_draining_client.client.receive_message.return_value = {"Messages": []}
        assert mock_draining_client.get_host_to_drain() is None
        mock_draining_client.client.receive_message.return_value = {
            "Messages": [
                {
                    "MessageAttributes": {"Sender": {"StringValue": "clusterman"}},
                    "ReceiptHandle": "receipt_id",
                    "Body": "Helloworld",
                }
            ]
        }
        mock_json.loads.return_value = {
            "instance_id": "i123",
            "ip": "10.1.1.1",
            "hostname": "host123",
            "group_id": "sfr123",
            "pool": "default",
            "agent_id": "agt123",
<<<<<<< HEAD
            "draining_start_time": now.for_json(),
=======
            "draining_start_time": now,
>>>>>>> e23e8ba7
        }

        assert mock_draining_client.get_host_to_drain() == Host(
            sender="clusterman",
            receipt_handle="receipt_id",
            instance_id="i123",
            ip="10.1.1.1",
            hostname="host123",
            group_id="sfr123",
            agent_id="agt123",
            pool="default",
<<<<<<< HEAD
            draining_start_time=now.for_json(),
=======
            draining_start_time=now,
>>>>>>> e23e8ba7
        )
        mock_json.loads.assert_called_with("Helloworld")
        mock_draining_client.client.receive_message.assert_called_with(
            QueueUrl=mock_draining_client.drain_queue_url,
            MessageAttributeNames=["Sender"],
            MaxNumberOfMessages=1,
        )


def test_get_host_to_terminate(mock_draining_client):
    now = arrow.now()
    with mock.patch(
        "clusterman.draining.queue.json",
        autospec=True,
    ) as mock_json:
        mock_draining_client.client.receive_message.return_value = {"Messages": []}
        assert mock_draining_client.get_host_to_terminate() is None
        mock_draining_client.client.receive_message.return_value = {
            "Messages": [
                {
                    "MessageAttributes": {"Sender": {"StringValue": "clusterman"}},
                    "ReceiptHandle": "receipt_id",
                    "Body": "Helloworld",
                }
            ]
        }
        mock_json.loads.return_value = {
            "instance_id": "i123",
            "ip": "10.1.1.1",
            "hostname": "host123",
            "group_id": "sfr123",
            "pool": "default",
            "agent_id": "agt123",
            "draining_start_time": now.for_json(),
        }

        assert mock_draining_client.get_host_to_terminate() == Host(
            sender="clusterman",
            receipt_handle="receipt_id",
            instance_id="i123",
            ip="10.1.1.1",
            hostname="host123",
            group_id="sfr123",
            agent_id="agt123",
            pool="default",
            draining_start_time=now.for_json(),
        )
        mock_json.loads.assert_called_with("Helloworld")
        mock_draining_client.client.receive_message.assert_called_with(
            QueueUrl=mock_draining_client.termination_queue_url,
            MessageAttributeNames=["Sender"],
            MaxNumberOfMessages=1,
        )


def test_delete_drain_message(mock_draining_client):
    mock_hosts = [
        mock.Mock(receipt_handle=1),
        mock.Mock(receipt_handle=2),
    ]

    mock_draining_client.delete_drain_messages(mock_hosts)
    mock_draining_client.client.delete_message.assert_has_calls(
        [
            mock.call(
                QueueUrl=mock_draining_client.drain_queue_url,
                ReceiptHandle=1,
            ),
            mock.call(
                QueueUrl=mock_draining_client.drain_queue_url,
                ReceiptHandle=2,
            ),
        ]
    )


def test_delete_warning_message(mock_draining_client):
    mock_hosts = [
        mock.Mock(receipt_handle=1),
        mock.Mock(receipt_handle=2),
    ]

    mock_draining_client.delete_warning_messages(mock_hosts)
    mock_draining_client.client.delete_message.assert_has_calls(
        [
            mock.call(
                QueueUrl=mock_draining_client.warning_queue_url,
                ReceiptHandle=1,
            ),
            mock.call(
                QueueUrl=mock_draining_client.warning_queue_url,
                ReceiptHandle=2,
            ),
        ]
    )


def test_delete_warning_message_no_warning_queue_url(mock_draining_client):
    mock_draining_client.warning_queue_url = None
    mock_draining_client.delete_warning_messages(["host"])
    assert mock_draining_client.client.delete_message.call_count == 0


def test_delete_terminate_message(mock_draining_client):
    mock_hosts = [
        mock.Mock(receipt_handle=1),
        mock.Mock(receipt_handle=2),
    ]

    mock_draining_client.delete_terminate_messages(mock_hosts)
    mock_draining_client.client.delete_message.assert_has_calls(
        [
            mock.call(
                QueueUrl=mock_draining_client.termination_queue_url,
                ReceiptHandle=1,
            ),
            mock.call(
                QueueUrl=mock_draining_client.termination_queue_url,
                ReceiptHandle=2,
            ),
        ]
    )


def test_process_termination_queue(mock_draining_client):
    with mock.patch("clusterman.draining.queue.terminate_host", autospec=True,) as mock_terminate, mock.patch(
        "clusterman.draining.queue.down",
        autospec=True,
    ) as mock_down, mock.patch("clusterman.draining.queue.up", autospec=True,) as mock_up, mock.patch(
        "clusterman.draining.queue.DrainingClient.get_host_to_terminate",
        autospec=True,
    ) as mock_get_host_to_terminate, mock.patch(
        "clusterman.draining.queue.DrainingClient.delete_terminate_messages",
        autospec=True,
    ) as mock_delete_terminate_messages:
        mock_mesos_client = mock.Mock()
        mock_kubernetes_client = mock.Mock()
        mock_get_host_to_terminate.return_value = None
        mock_draining_client.process_termination_queue(mock_mesos_client, mock_kubernetes_client)
        assert mock_draining_client.get_host_to_terminate.called
        assert not mock_terminate.called
        assert not mock_delete_terminate_messages.called

        mock_host = mock.Mock(hostname="", instance_id="i123")
        mock_draining_client.draining_host_ttl_cache[mock_host.instance_id] = arrow.now()
        mock_get_host_to_terminate.return_value = mock_host
        mock_draining_client.process_termination_queue(mock_mesos_client, mock_kubernetes_client)
        assert mock_draining_client.get_host_to_terminate.called
        mock_terminate.assert_called_with(mock_host)
        assert not mock_down.called
        assert not mock_up.called
        mock_delete_terminate_messages.assert_called_with(mock_draining_client, [mock_host])

        mock_host = mock.Mock(hostname="host1", ip="10.1.1.1", instance_id="i123", scheduler="mesos")
        mock_draining_client.draining_host_ttl_cache[mock_host.instance_id] = arrow.now()
        mock_get_host_to_terminate.return_value = mock_host
        mock_draining_client.process_termination_queue(mock_mesos_client, mock_kubernetes_client)
        assert mock_draining_client.get_host_to_terminate.called
        mock_terminate.assert_called_with(mock_host)
        mock_down.assert_called_with(mock_mesos_client, ["host1|10.1.1.1"])
        mock_up.assert_called_with(mock_mesos_client, ["host1|10.1.1.1"])
        mock_delete_terminate_messages.assert_called_with(mock_draining_client, [mock_host])

        mock_host = mock.Mock(hostname="", ip="10.1.1.1", instance_id="i123", scheduler="kubernetes")
        mock_draining_client.draining_host_ttl_cache[mock_host.instance_id] = arrow.now()
        mock_get_host_to_terminate.return_value = mock_host
        mock_draining_client.process_termination_queue(mock_mesos_client, mock_kubernetes_client)
        assert mock_draining_client.get_host_to_terminate.called
        mock_terminate.assert_called_with(mock_host)
        mock_delete_terminate_messages.assert_called_with(mock_draining_client, [mock_host])


def test_process_drain_queue(mock_draining_client):
    now = arrow.now()
    with mock.patch("clusterman.draining.queue.mesos_drain", autospec=True,) as mock_mesos_drain, mock.patch(
        "clusterman.draining.queue.k8s_drain",
        autospec=True,
    ) as mock_k8s_drain, mock.patch(
        "clusterman.draining.queue.k8s_uncordon",
        autospec=True,
    ) as mock_k8s_uncordon, mock.patch(
        "clusterman.draining.queue.DrainingClient.get_host_to_drain",
        autospec=True,
    ) as mock_get_host_to_drain, mock.patch(
        "clusterman.draining.queue.DrainingClient.delete_drain_messages",
        autospec=True,
    ) as mock_delete_drain_messages, mock.patch(
        "clusterman.draining.queue.DrainingClient.submit_host_for_termination",
        autospec=True,
    ) as mock_submit_host_for_termination, mock.patch(
        "clusterman.draining.queue.DrainingClient.submit_host_for_draining",
        autospec=True,
    ) as mock_submit_host_for_draining, mock.patch(
        "clusterman.draining.queue.arrow",
        autospec=False,
    ) as mock_arrow:
        mock_arrow.now = mock.Mock(return_value=mock.Mock(timestamp=1))
        mock_mesos_client = mock.Mock()
        mock_kubernetes_client = mock.Mock()
        mock_get_host_to_drain.return_value = None
        mock_draining_client.process_drain_queue(mock_mesos_client, mock_kubernetes_client)
        assert mock_draining_client.get_host_to_drain.called
        assert not mock_mesos_drain.called
        assert not mock_submit_host_for_termination.called

        mock_host = mock.Mock(hostname="")
        mock_get_host_to_drain.return_value = mock_host
        mock_draining_client.process_drain_queue(mock_mesos_client, mock_kubernetes_client)
        mock_submit_host_for_termination.assert_called_with(mock_draining_client, mock_host, delay=0)
        mock_delete_drain_messages.assert_called_with(mock_draining_client, [mock_host])
        assert not mock_mesos_drain.called

        mock_host = Host(
            hostname="host1",
            ip="10.1.1.1",
            group_id="sfr1",
            instance_id="i123",
            agent_id="agt123",
            pool="default",
            draining_start_time=now.for_json(),
            sender="mmb",
            receipt_handle="aaaaa",
        )
        mock_get_host_to_drain.return_value = mock_host
        mock_draining_client.process_drain_queue(mock_mesos_client, mock_kubernetes_client)
        assert mock_draining_client.get_host_to_drain.called
        mock_mesos_drain.assert_called_with(
            mock_mesos_client,
            ["host1|10.1.1.1"],
            1000000000,
            1000000000,
        )
        mock_submit_host_for_termination.assert_called_with(mock_draining_client, mock_host)
        mock_delete_drain_messages.assert_called_with(mock_draining_client, [mock_host])

        # test we can't submit same host twice
        mock_host = Host(
            hostname="host1",
            ip="10.1.1.1",
            group_id="sfr1",
            instance_id="i123",
            agent_id="agt123",
            pool="default",
            draining_start_time=now.for_json(),
            sender="mmb",
            receipt_handle="bbb",
        )
        mock_mesos_drain.reset_mock()
        mock_submit_host_for_termination.reset_mock()
        mock_get_host_to_drain.return_value = mock_host
        mock_draining_client.process_drain_queue(mock_mesos_client, mock_kubernetes_client)
        assert mock_draining_client.get_host_to_drain.called
        assert not mock_mesos_drain.called
        assert not mock_submit_host_for_termination.called
        mock_delete_drain_messages.assert_called_with(mock_draining_client, [mock_host])

        # test kubernetes scheduler
        mock_host = Host(
            hostname="host1",
            ip="10.1.1.1",
            group_id="sfr1",
            instance_id="i1234",
            agent_id="agt123",
            pool="default",
            scheduler="kubernetes",
<<<<<<< HEAD
            draining_start_time=now.for_json(),
=======
            draining_start_time=now,
>>>>>>> e23e8ba7
            sender="mmb",
            receipt_handle="aaaaa",
        )
        mock_get_host_to_drain.return_value = mock_host
<<<<<<< HEAD
        mock_arrow.now.return_value = arrow.get(mock_host.draining_start_time)
        mock_arrow.get.return_value = arrow.get(mock_host.draining_start_time)
=======
        mock_arrow.now.return_value = now
>>>>>>> e23e8ba7
        mock_draining_client.process_drain_queue(mock_mesos_client, mock_kubernetes_client)
        assert mock_draining_client.get_host_to_drain.called
        assert not mock_submit_host_for_draining.called
        assert not mock_k8s_uncordon.called
        mock_k8s_drain.assert_called_with(
            mock_kubernetes_client,
            "agt123",
        )
        mock_submit_host_for_termination.assert_called_with(mock_draining_client, mock_host, delay=0)
        mock_delete_drain_messages.assert_called_with(mock_draining_client, [mock_host])

        # test kubernetes scheduler for failed k8s_drain
        mock_host = Host(
            hostname="host1",
            ip="10.1.1.1",
            group_id="sfr1",
            instance_id="i12345",
            agent_id="agt123",
            pool="default",
            scheduler="kubernetes",
<<<<<<< HEAD
            draining_start_time=now.for_json(),
=======
            draining_start_time=now,
>>>>>>> e23e8ba7
            sender="mmb",
            receipt_handle="aaaaa",
        )
        mock_submit_host_for_termination.reset_mock()
        mock_k8s_drain.reset_mock()
        mock_k8s_drain.return_value = False
        mock_get_host_to_drain.return_value = mock_host
        mock_arrow.now.return_value = now
        mock_draining_client.process_drain_queue(mock_mesos_client, mock_kubernetes_client)
        assert mock_k8s_drain.called
        assert mock_submit_host_for_draining.called
        assert not mock_k8s_uncordon.called
        mock_delete_drain_messages.assert_called_with(mock_draining_client, [mock_host])

        # test again for same host. let's assume there is no blocks for PDB, then mock_k8s_drain returns true
        mock_host = Host(
            hostname="host1",
            ip="10.1.1.1",
            group_id="sfr1",
            instance_id="i12345",
            agent_id="agt123",
            pool="default",
            scheduler="kubernetes",
<<<<<<< HEAD
            draining_start_time=now.for_json(),
=======
            draining_start_time=now,
>>>>>>> e23e8ba7
            sender="mmb",
            receipt_handle="aaaaa",
        )
        mock_k8s_drain.reset_mock()
        mock_k8s_drain.return_value = True
        mock_submit_host_for_draining.reset_mock()
        mock_get_host_to_drain.return_value = mock_host
        mock_arrow.now.return_value = now
        mock_draining_client.process_drain_queue(mock_mesos_client, mock_kubernetes_client)
        assert mock_draining_client.get_host_to_drain.called
        assert not mock_submit_host_for_draining.called
        assert not mock_k8s_uncordon.called
        mock_k8s_drain.assert_called_with(
            mock_kubernetes_client,
            "agt123",
        )
        mock_submit_host_for_termination.assert_called_with(mock_draining_client, mock_host, delay=0)
        mock_delete_drain_messages.assert_called_with(mock_draining_client, [mock_host])

        # test kubernetes scheduler for expired draining
        mock_host = Host(
            hostname="host1",
            ip="10.1.1.1",
            group_id="sfr1",
            instance_id="i123456",
            agent_id="agt123",
            pool="default",
            scheduler="kubernetes",
<<<<<<< HEAD
            draining_start_time=now.for_json(),
=======
            draining_start_time=now.shift(hours=-10000),
>>>>>>> e23e8ba7
            sender="mmb",
            receipt_handle="aaaaa",
        )
        mock_submit_host_for_termination.reset_mock()
        mock_k8s_drain.reset_mock()
        mock_submit_host_for_draining.reset_mock()
        mock_get_host_to_drain.return_value = mock_host
<<<<<<< HEAD
        mock_arrow.now.return_value = arrow.get(mock_host.draining_start_time).shift(hours=100)
        mock_arrow.get.return_value = arrow.get(mock_host.draining_start_time)
=======
        mock_arrow.now.return_value = now
>>>>>>> e23e8ba7
        mock_draining_client.process_drain_queue(mock_mesos_client, mock_kubernetes_client)
        assert not mock_k8s_drain.called
        assert mock_k8s_uncordon.called
        mock_delete_drain_messages.assert_called_with(mock_draining_client, [mock_host])

        # test kubernetes scheduler again after uncordon. cache shouldn't block draining
        mock_host = Host(
            hostname="host1",
            ip="10.1.1.1",
            group_id="sfr1",
            instance_id="i123456",
            agent_id="agt123",
            pool="default",
            scheduler="kubernetes",
<<<<<<< HEAD
            draining_start_time=now.for_json(),
=======
            draining_start_time=now,
>>>>>>> e23e8ba7
            sender="mmb",
            receipt_handle="aaaaa",
        )
        mock_k8s_uncordon.reset_mock()
        mock_get_host_to_drain.return_value = mock_host
<<<<<<< HEAD
        mock_arrow.now.return_value = arrow.get(mock_host.draining_start_time)
        mock_arrow.get.return_value = arrow.get(mock_host.draining_start_time)
=======
        mock_arrow.now.return_value = now
>>>>>>> e23e8ba7
        mock_draining_client.process_drain_queue(mock_mesos_client, mock_kubernetes_client)
        assert mock_draining_client.get_host_to_drain.called
        assert not mock_submit_host_for_draining.called
        assert not mock_k8s_uncordon.called
        mock_k8s_drain.assert_called_with(
            mock_kubernetes_client,
            "agt123",
        )
        mock_submit_host_for_termination.assert_called_with(mock_draining_client, mock_host, delay=0)
        mock_delete_drain_messages.assert_called_with(mock_draining_client, [mock_host])


def test_clean_processing_hosts_cache(mock_draining_client):
    mock_draining_client.draining_host_ttl_cache["i123"] = arrow.get("2018-12-17T16:01:59")
    mock_draining_client.draining_host_ttl_cache["i456"] = arrow.get("2018-12-17T16:02:00")
    with mock.patch("clusterman.draining.queue.arrow", autospec=False) as mock_arrow, mock.patch(
        "clusterman.draining.queue.DRAIN_CACHE_SECONDS", 60
    ):
        mock_arrow.now = mock.Mock(return_value=arrow.get("2018-12-17T16:02:00"))
        mock_draining_client.clean_processing_hosts_cache()
        assert "i123" not in mock_draining_client.draining_host_ttl_cache
        assert "i456" in mock_draining_client.draining_host_ttl_cache


def test_process_warning_queue(mock_draining_client):
    with mock.patch("clusterman.draining.queue.SpotFleetResourceGroup.load",) as mock_load_spot, mock.patch(
        "clusterman.draining.queue.DrainingClient.submit_host_for_draining",
        autospec=True,
    ) as mock_submit_host_for_draining, mock.patch(
        "clusterman.draining.queue.DrainingClient.delete_warning_messages",
        autospec=True,
    ) as mock_delete_warning_messages, mock.patch(
        "clusterman.draining.queue.get_pool_name_list",
        autospec=True,
    ) as mock_get_pools:
        mock_load_spot.return_value = {}
        mock_get_pools.return_value = ["bar"]
        mock_host = mock.Mock(group_id="sfr-123")
        mock_draining_client.get_warned_host = mock.Mock(return_value=mock_host)
        mock_draining_client.process_warning_queue()
        assert not mock_submit_host_for_draining.called
        mock_delete_warning_messages.assert_called_with(mock_draining_client, [mock_host])

        mock_load_spot.return_value = {"sfr-123": {}}
        mock_host = mock.Mock(group_id="sfr-123")
        mock_draining_client.get_warned_host = mock.Mock(return_value=mock_host)
        mock_draining_client.process_warning_queue()
        mock_submit_host_for_draining.assert_called_with(mock_draining_client, mock_host)
        mock_delete_warning_messages.assert_called_with(mock_draining_client, [mock_host])


def test_process_queues():
    with mock.patch(
        "clusterman.draining.queue.DrainingClient",
        autospec=True,
    ) as mock_draining_client, staticconf.testing.PatchConfiguration(
        {
            "clusters": {
                "westeros-prod": {
                    "mesos_master_fqdn": "westeros-prod",
                    "cluster_manager": "mesos",
                }
            }
        },
    ), mock.patch(
        "clusterman.draining.queue.time.sleep", autospec=True, side_effect=LoopBreak
    ), mock.patch(
        "clusterman.draining.queue.KubernetesClusterConnector",
        autospec=True,
    ):
        with pytest.raises(LoopBreak):
            process_queues("westeros-prod")
        assert mock_draining_client.return_value.process_termination_queue.called
        assert mock_draining_client.return_value.process_drain_queue.called
        assert mock_draining_client.return_value.clean_processing_hosts_cache.called
        assert mock_draining_client.return_value.process_warning_queue.called


def test_terminate_host():
    mock_host = mock.Mock(instance_id="i123", sender="sfr", group_id="sfr123")
    mock_sfr = mock.Mock()
    with mock.patch.dict("clusterman.draining.queue.RESOURCE_GROUPS", {"sfr": mock_sfr}, clear=True):
        terminate_host(mock_host)
        mock_sfr.assert_called_with("sfr123")
        mock_sfr.return_value.terminate_instances_by_id.assert_called_with(["i123"])


def test_host_from_instance_id():
    now = arrow.now()
    with mock.patch(
        "clusterman.draining.queue.ec2_describe_instances",
        autospec=True,
    ) as mock_ec2_describe, mock.patch("socket.gethostbyaddr", autospec=True,) as mock_gethostbyaddr, mock.patch(
        "clusterman.draining.queue.arrow", autospec=False
    ) as mock_arrow:
        mock_ec2_describe.return_value = []
        assert (
            host_from_instance_id(
                sender="aws",
                receipt_handle="rcpt",
                instance_id="i-123",
            )
            is None
        )

        mock_ec2_describe.return_value = [{"Tags": [{"Key": "thing", "Value": "bar"}]}]
        assert (
            host_from_instance_id(
                sender="aws",
                receipt_handle="rcpt",
                instance_id="i-123",
            )
            is None
        )

        mock_ec2_describe.return_value = [{"Tags": [{"Key": "aws:ec2spot:fleet-request-id", "Value": "sfr-123"}]}]
        assert (
            host_from_instance_id(
                sender="aws",
                receipt_handle="rcpt",
                instance_id="i-123",
            )
            is None
        )

        mock_arrow.now.return_value = now
        mock_ec2_describe.return_value = [
            {
                "PrivateIpAddress": "10.1.1.1",
                "Tags": [{"Key": "aws:ec2spot:fleet-request-id", "Value": "sfr-123"}],
            }
        ]
        assert host_from_instance_id(sender="aws", receipt_handle="rcpt", instance_id="i-123",) == Host(
            sender="aws",
            receipt_handle="rcpt",
            instance_id="i-123",
            hostname=mock_gethostbyaddr.return_value[0],
            group_id="sfr-123",
            ip="10.1.1.1",
            agent_id="",
            pool="",
<<<<<<< HEAD
            draining_start_time=now.for_json(),
=======
            draining_start_time=now,
>>>>>>> e23e8ba7
        )

        mock_gethostbyaddr.side_effect = socket.error
        assert (
            host_from_instance_id(
                sender="aws",
                receipt_handle="rcpt",
                instance_id="i-123",
            )
            is None
        )

        # instance has no tags, probably because it is new and tags have not
        # yet propagated
        mock_ec2_describe.return_value = [{"InstanceId": "i-123"}]
        assert (
            host_from_instance_id(
                sender="aws",
                receipt_handle="rcpt",
                instance_id="i-123",
            )
            is None
        )

        # describe method throws exception when instance doesn't exist
        mock_ec2_describe.side_effect = ClientError({}, "")
        assert (
            host_from_instance_id(
                sender="aws",
                receipt_handle="rcpt",
                instance_id="i-123",
            )
            is None
        )


def test_main():
    with mock.patch("clusterman.draining.queue.setup_config", autospec=True,), mock.patch(
        "clusterman.draining.queue.load_cluster_pool_config",
        autospec=True,
    ), mock.patch("clusterman.draining.queue.get_pool_name_list", autospec=True,), mock.patch(
        "clusterman.draining.queue.process_queues",
        autospec=True,
    ) as mock_process_queues:
        main(mock.Mock())
        assert mock_process_queues.called


class LoopBreak(Exception):
    pass<|MERGE_RESOLUTION|>--- conflicted
+++ resolved
@@ -99,11 +99,7 @@
             scheduler="kubernetes",
             agent_id="agt123",
             pool="default",
-<<<<<<< HEAD
-            draining_start_time=now.for_json(),
-=======
             draining_start_time=now,
->>>>>>> e23e8ba7
         )
         assert (
             mock_draining_client.submit_host_for_draining(
@@ -183,11 +179,7 @@
             scheduler="kubernetes",
             agent_id="agt123",
             pool="default",
-<<<<<<< HEAD
-            draining_start_time=now.for_json(),
-=======
             draing_start_time=now,
->>>>>>> e23e8ba7
         )
         assert (
             mock_draining_client.submit_host_for_termination(
@@ -198,13 +190,10 @@
         )
         mock_json.dumps.assert_called_with(
             {
-                "agent_id": "agt123",
-                "draining_start_time": now.for_json(),
-                "group_id": "sfr123",
-                "hostname": "host123",
                 "instance_id": "i123",
                 "ip": "10.1.1.1",
-                "pool": "default",
+                "hostname": "host123",
+                "group_id": "sfr123",
                 "scheduler": "kubernetes",
                 "agent_id": "agt123",
                 "pool": "default",
@@ -231,13 +220,10 @@
         )
         mock_json.dumps.assert_called_with(
             {
-                "agent_id": "agt123",
-                "draining_start_time": now.for_json(),
-                "group_id": "sfr123",
-                "hostname": "host123",
                 "instance_id": "i123",
                 "ip": "10.1.1.1",
-                "pool": "default",
+                "hostname": "host123",
+                "group_id": "sfr123",
                 "scheduler": "kubernetes",
                 "agent_id": "agt123",
                 "pool": "default",
@@ -281,11 +267,7 @@
             "group_id": "sfr123",
             "pool": "default",
             "agent_id": "agt123",
-<<<<<<< HEAD
-            "draining_start_time": now.for_json(),
-=======
             "draining_start_time": now,
->>>>>>> e23e8ba7
         }
 
         assert mock_draining_client.get_host_to_drain() == Host(
@@ -297,11 +279,7 @@
             group_id="sfr123",
             agent_id="agt123",
             pool="default",
-<<<<<<< HEAD
-            draining_start_time=now.for_json(),
-=======
             draining_start_time=now,
->>>>>>> e23e8ba7
         )
         mock_json.loads.assert_called_with("Helloworld")
         mock_draining_client.client.receive_message.assert_called_with(
@@ -567,21 +545,12 @@
             agent_id="agt123",
             pool="default",
             scheduler="kubernetes",
-<<<<<<< HEAD
-            draining_start_time=now.for_json(),
-=======
             draining_start_time=now,
->>>>>>> e23e8ba7
             sender="mmb",
             receipt_handle="aaaaa",
         )
         mock_get_host_to_drain.return_value = mock_host
-<<<<<<< HEAD
-        mock_arrow.now.return_value = arrow.get(mock_host.draining_start_time)
-        mock_arrow.get.return_value = arrow.get(mock_host.draining_start_time)
-=======
         mock_arrow.now.return_value = now
->>>>>>> e23e8ba7
         mock_draining_client.process_drain_queue(mock_mesos_client, mock_kubernetes_client)
         assert mock_draining_client.get_host_to_drain.called
         assert not mock_submit_host_for_draining.called
@@ -602,11 +571,7 @@
             agent_id="agt123",
             pool="default",
             scheduler="kubernetes",
-<<<<<<< HEAD
-            draining_start_time=now.for_json(),
-=======
             draining_start_time=now,
->>>>>>> e23e8ba7
             sender="mmb",
             receipt_handle="aaaaa",
         )
@@ -630,11 +595,7 @@
             agent_id="agt123",
             pool="default",
             scheduler="kubernetes",
-<<<<<<< HEAD
-            draining_start_time=now.for_json(),
-=======
             draining_start_time=now,
->>>>>>> e23e8ba7
             sender="mmb",
             receipt_handle="aaaaa",
         )
@@ -663,11 +624,7 @@
             agent_id="agt123",
             pool="default",
             scheduler="kubernetes",
-<<<<<<< HEAD
-            draining_start_time=now.for_json(),
-=======
             draining_start_time=now.shift(hours=-10000),
->>>>>>> e23e8ba7
             sender="mmb",
             receipt_handle="aaaaa",
         )
@@ -675,12 +632,7 @@
         mock_k8s_drain.reset_mock()
         mock_submit_host_for_draining.reset_mock()
         mock_get_host_to_drain.return_value = mock_host
-<<<<<<< HEAD
-        mock_arrow.now.return_value = arrow.get(mock_host.draining_start_time).shift(hours=100)
-        mock_arrow.get.return_value = arrow.get(mock_host.draining_start_time)
-=======
         mock_arrow.now.return_value = now
->>>>>>> e23e8ba7
         mock_draining_client.process_drain_queue(mock_mesos_client, mock_kubernetes_client)
         assert not mock_k8s_drain.called
         assert mock_k8s_uncordon.called
@@ -695,22 +647,13 @@
             agent_id="agt123",
             pool="default",
             scheduler="kubernetes",
-<<<<<<< HEAD
-            draining_start_time=now.for_json(),
-=======
             draining_start_time=now,
->>>>>>> e23e8ba7
             sender="mmb",
             receipt_handle="aaaaa",
         )
         mock_k8s_uncordon.reset_mock()
         mock_get_host_to_drain.return_value = mock_host
-<<<<<<< HEAD
-        mock_arrow.now.return_value = arrow.get(mock_host.draining_start_time)
-        mock_arrow.get.return_value = arrow.get(mock_host.draining_start_time)
-=======
         mock_arrow.now.return_value = now
->>>>>>> e23e8ba7
         mock_draining_client.process_drain_queue(mock_mesos_client, mock_kubernetes_client)
         assert mock_draining_client.get_host_to_drain.called
         assert not mock_submit_host_for_draining.called
@@ -852,11 +795,7 @@
             ip="10.1.1.1",
             agent_id="",
             pool="",
-<<<<<<< HEAD
-            draining_start_time=now.for_json(),
-=======
             draining_start_time=now,
->>>>>>> e23e8ba7
         )
 
         mock_gethostbyaddr.side_effect = socket.error
