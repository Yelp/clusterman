--- conflicted
+++ resolved
@@ -97,10 +97,6 @@
     assert condition.to_dict() == expected
 
 
-<<<<<<< HEAD
-def test_event_to_crd_body(mock_migration_event):
-    assert mock_migration_event.to_crd_body({"foo": "bar"}) == {
-=======
 def test_event_to_string():
     event = MigrationEvent(
         resource_name="mesos-test-bar-111222333",
@@ -119,17 +115,8 @@
     )
 
 
-def test_event_to_crd_body():
-    assert MigrationEvent(
-        resource_name="mesos-test-bar-111222333",
-        cluster="mesos-test",
-        pool="bar",
-        label_selectors=[],
-        condition=MigrationCondition(
-            ConditionTrait.LSBRELEASE, ConditionOperator.GE, semver.parse_version_info("1.2.3")
-        ),
-    ).to_crd_body({"foo": "bar"}) == {
->>>>>>> d2af3739
+def test_event_to_crd_body(mock_migration_event):
+    assert mock_migration_event.to_crd_body({"foo": "bar"}) == {
         "metadata": {"labels": {"foo": "bar"}, "name": "mesos-test-bar-111222333"},
         "spec": {
             "cluster": "mesos-test",
